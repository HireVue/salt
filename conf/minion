--- conflicted
+++ resolved
@@ -325,13 +325,9 @@
 # grains_cache_expiration: 300
 
 # Determines whether or not the salt minion should run scheduled mine updates.
-<<<<<<< HEAD
 # Defaults to "True". Set to "False" to disable the scheduled mine updates
 # (this essentially just does not add the mine update function to the minion's
-# scheduler)
-=======
-# Defaults to "True". Set to "False" to disable the scheduled mine updates.
->>>>>>> 38fbcf86
+# scheduler).
 #mine_enabled: True
 
 # Determines whether or not scheduled mine updates should be accompanied by a job
