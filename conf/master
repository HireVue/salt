--- conflicted
+++ resolved
@@ -1026,7 +1026,14 @@
 # Save runner returns to the job cache
 #runner_returns: True
 
-<<<<<<< HEAD
+# Permanently include any available Python 3rd party modules into thin and minimal Salt
+# when they are generated for Salt-SSH or other purposes.
+# The modules should be named by the names they are actually imported inside the Python.
+# The value of the parameters can be either one module or a comma separated list of them.
+#thin_extra_mods: foo,bar
+#min_extra_mods: foo,bar,baz
+
+
 ######      Keepalive settings        ######
 ############################################
 # Warning: Failure to set TCP keepalives on the salt-master can result in
@@ -1058,16 +1065,3 @@
 # use OS defaults, typically 75 seconds on Linux, see
 # /proc/sys/net/ipv4/tcp_keepalive_intvl.
 #tcp_keepalive_intvl: -1
-
-# Permanently include any available Python 3rd party modules into thin and minimal Salt
-=======
-# Permanently include any available Python 3rd party modules into Salt Thin
->>>>>>> 52276d37
-# when they are generated for Salt-SSH or other purposes.
-# The modules should be named by the names they are actually imported inside the Python.
-# The value of the parameters can be either one module or a comma separated list of them.
-#thin_extra_mods: foo,bar
-<<<<<<< HEAD
-#min_extra_mods: foo,bar,baz
-=======
->>>>>>> 52276d37
