# -*- coding: utf-8 -*-
'''
Utils for making various web calls. Primarily designed for REST, SOAP, webhooks
and the like, but also useful for basic HTTP testing.

.. versionaddedd:: 2015.2
'''

# Import python libs
from __future__ import absolute_import
import json
import logging
import os.path
import pprint
import socket

import ssl
try:
    from ssl import CertificateError  # pylint: disable=E0611
    from ssl import match_hostname  # pylint: disable=E0611
    HAS_MATCHHOSTNAME = True
except ImportError:
    try:
        from backports.ssl_match_hostname import CertificateError
        from backports.ssl_match_hostname import match_hostname
        HAS_MATCHHOSTNAME = True
    except ImportError:
        try:
            from salt.ext.ssl_match_hostname import CertificateError
            from salt.ext.ssl_match_hostname import match_hostname
            HAS_MATCHHOSTNAME = True
        except ImportError:
            HAS_MATCHHOSTNAME = False

# Import salt libs
import salt.utils
import salt.utils.xmlutil as xml
import salt.loader
import salt.config
import salt.version
from salt._compat import ElementTree as ET
from salt.template import compile_template
from salt import syspaths

# Import 3rd party libs
import salt.ext.six as six
# pylint: disable=import-error,no-name-in-module
import salt.ext.six.moves.http_client
import salt.ext.six.moves.http_cookiejar
import salt.ext.six.moves.urllib.request as urllib_request
from salt.ext.six.moves.urllib.error import URLError
# pylint: enable=import-error,no-name-in-module

# Don't need a try/except block, since Salt depends on tornado
import tornado.httputil
from tornado.httpclient import HTTPClient

try:
    import requests
    HAS_REQUESTS = True
except ImportError:
    HAS_REQUESTS = False

try:
    import msgpack
    HAS_MSGPACK = True
except ImportError:
    HAS_MSGPACK = False

try:
    import certifi
    HAS_CERTIFI = True
except ImportError:
    HAS_CERTIFI = False

log = logging.getLogger(__name__)
JARFILE = os.path.join(syspaths.CACHE_DIR, 'cookies.txt')
SESSIONJARFILE = os.path.join(syspaths.CACHE_DIR, 'cookies.session.p')
USERAGENT = 'Salt/{0}'.format(salt.version.__version__)


def query(url,
          method='GET',
          params=None,
          data=None,
          data_file=None,
          header_dict=None,
          header_list=None,
          header_file=None,
          username=None,
          password=None,
          auth=None,
          decode=False,
          decode_type='auto',
          status=False,
          headers=False,
          text=False,
          cookies=None,
          cookie_jar=JARFILE,
          cookie_format='lwp',
          persist_session=False,
          session_cookie_jar=SESSIONJARFILE,
          data_render=False,
          data_renderer=None,
          header_render=False,
          header_renderer=None,
          template_dict=None,
          test=False,
          test_url=None,
          node='minion',
          port=80,
          opts=None,
          backend='tornado',
          requests_lib=None,
          ca_bundle=None,
          verify_ssl=None,
          cert=None,
          text_out=None,
          headers_out=None,
          decode_out=None,
          stream=False,
          handle=False,
          agent=USERAGENT,
          **kwargs):
    '''
    Query a resource, and decode the return data
    '''
    ret = {}

    if opts is None:
        if node == 'master':
            opts = salt.config.master_config(
                os.path.join(syspaths.CONFIG_DIR, 'master')
            )
        elif node == 'minion':
            opts = salt.config.minion_config(
                os.path.join(syspaths.CONFIG_DIR, 'minion')
            )
        else:
            opts = {}

    if requests_lib is None:
        requests_lib = opts.get('requests_lib', False)

    if requests_lib is True:
        log.warn('Please set "backend" to "requests" instead of setting '
                 '"requests_lib" to "True"')

        if HAS_REQUESTS is False:
            ret['error'] = ('http.query has been set to use requests, but the '
                            'requests library does not seem to be installed')
            log.error(ret['error'])
            return ret

        backend = 'requests'

    else:
        requests_log = logging.getLogger('requests')
        requests_log.setLevel(logging.WARNING)

    if ca_bundle is None:
        ca_bundle = get_ca_bundle(opts)

    if verify_ssl is None:
        verify_ssl = opts.get('verify_ssl', True)

    if cert is None:
        cert = opts.get('cert', None)

    if data_file is not None:
        data = _render(
            data_file, data_render, data_renderer, template_dict, opts
        )

    log.debug('Using {0} Method'.format(method))
    if method == 'POST':
        log.trace('POST Data: {0}'.format(pprint.pformat(data)))

    if header_file is not None:
        header_tpl = _render(
            header_file, header_render, header_renderer, template_dict, opts
        )
        if isinstance(header_tpl, dict):
            header_dict = header_tpl
        else:
            header_list = header_tpl.splitlines()

    if header_dict is None:
        header_dict = {}

    if header_list is None:
        header_list = []

    if persist_session is True and HAS_MSGPACK:
        # TODO: This is hackish; it will overwrite the session cookie jar with
        # all cookies from this one connection, rather than behaving like a
        # proper cookie jar. Unfortunately, since session cookies do not
        # contain expirations, they can't be stored in a proper cookie jar.
        if os.path.isfile(session_cookie_jar):
            with salt.utils.fopen(session_cookie_jar, 'r') as fh_:
                session_cookies = msgpack.load(fh_)
            if isinstance(session_cookies, dict):
                header_dict.update(session_cookies)
        else:
            with salt.utils.fopen(session_cookie_jar, 'w') as fh_:
                msgpack.dump('', fh_)

    for header in header_list:
        comps = header.split(':')
        if len(comps) < 2:
            continue
        header_dict[comps[0].strip()] = comps[1].strip()

    if username and password:
        auth = (username, password)
    else:
        auth = None

    if agent == USERAGENT:
        agent = '{0} http.query()'.format(agent)
    header_dict['User-agent'] = agent

    if backend == 'requests':
        sess = requests.Session()
        sess.auth = auth
        sess.headers.update(header_dict)
        log.trace('Request Headers: {0}'.format(sess.headers))
        sess_cookies = sess.cookies
        sess.verify = verify_ssl
    elif backend == 'urllib2':
        sess_cookies = None
    else:
        # Tornado
        sess_cookies = None

    if cookies is not None:
        if cookie_format == 'mozilla':
            sess_cookies = salt.ext.six.moves.http_cookiejar.MozillaCookieJar(cookie_jar)
        else:
            sess_cookies = salt.ext.six.moves.http_cookiejar.LWPCookieJar(cookie_jar)
        if not os.path.isfile(cookie_jar):
            sess_cookies.save()
        else:
            sess_cookies.load()

    if test is True:
        if test_url is None:
            return {}
        else:
            url = test_url
            ret['test'] = True

    if backend == 'requests':
        req_kwargs = {}
        if stream is True:
            if requests.__version__[0] == '0':
                # 'stream' was called 'prefetch' before 1.0, with flipped meaning
                req_kwargs['prefetch'] = False
            else:
                req_kwargs['stream'] = True

        # Client-side cert handling
        if cert is not None:
            if isinstance(cert, six.string_types):
                if os.path.exists(cert):
                    req_kwargs['cert'] = cert
            elif isinstance(cert, tuple):
                if os.path.exists(cert[0]) and os.path.exists(cert[1]):
                    req_kwargs['cert'] = cert
            else:
                log.error('The client-side certificate path that was passed is '
                          'not valid: {0}'.format(cert))

        result = sess.request(
            method, url, params=params, data=data, **req_kwargs
        )
        result.raise_for_status()
        if stream is True or handle is True:
            return {'handle': result}

        result_status_code = result.status_code
        result_headers = result.headers
        result_text = result.text
        result_cookies = result.cookies
    elif backend == 'urllib2':
        request = urllib_request.Request(url, data)
        handlers = [
            urllib_request.HTTPHandler,
            urllib_request.HTTPCookieProcessor(sess_cookies)
        ]

        if url.startswith('https') or port == 443:
            hostname = request.get_host()
            handlers[0] = urllib_request.HTTPSHandler(1)
            if not HAS_MATCHHOSTNAME:
                log.warn(('match_hostname() not available, SSL hostname checking '
                         'not available. THIS CONNECTION MAY NOT BE SECURE!'))
            elif verify_ssl is False:
                log.warn(('SSL certificate verification has been explicitly '
                         'disabled. THIS CONNECTION MAY NOT BE SECURE!'))
            else:
                sock = socket.socket(socket.AF_INET, socket.SOCK_STREAM)
                sock.connect((hostname, 443))
                sockwrap = ssl.wrap_socket(
                    sock,
                    ca_certs=ca_bundle,
                    cert_reqs=ssl.CERT_REQUIRED
                )
                try:
                    match_hostname(sockwrap.getpeercert(), hostname)
                except CertificateError as exc:
                    ret['error'] = (
                        'The certificate was invalid. '
                        'Error returned was: {0}'.format(
                            pprint.pformat(exc)
                        )
                    )
                    return ret

                # Client-side cert handling
                if cert is not None:
                    cert_chain = None
                    if isinstance(cert, six.string_types):
                        if os.path.exists(cert):
                            cert_chain = (cert)
                    elif isinstance(cert, tuple):
                        if os.path.exists(cert[0]) and os.path.exists(cert[1]):
                            cert_chain = cert
                    else:
                        log.error('The client-side certificate path that was '
                                  'passed is not valid: {0}'.format(cert))
                        return
                    if hasattr(ssl, 'SSLContext'):
                        # Python >= 2.7.9
                        context = ssl.SSLContext.load_cert_chain(*cert_chain)
                        handlers.append(urllib_request.HTTPSHandler(context=context))  # pylint: disable=E1123
                    else:
                        # Python < 2.7.9
                        cert_kwargs = {
                            'host': request.get_host(),
                            'port': port,
                            'cert_file': cert_chain[0]
                        }
                        if len(cert_chain) > 1:
                            cert_kwargs['key_file'] = cert_chain[1]
                        handlers[0] = salt.ext.six.moves.http_client.HTTPSConnection(**cert_kwargs)

        opener = urllib_request.build_opener(*handlers)
        for header in header_dict:
            request.add_header(header, header_dict[header])
        request.get_method = lambda: method
        try:
            result = opener.open(request)
        except URLError as exc:
            return {'Error': str(exc)}
        if stream is True or handle is True:
            return {'handle': result}

        result_status_code = result.code
        result_headers = result.headers.headers
        result_text = result.read()
    else:
        # Tornado
        req_kwargs = {}

        # Client-side cert handling
        if cert is not None:
            if isinstance(cert, six.string_types):
                if os.path.exists(cert):
                    req_kwargs['client_cert'] = cert
            elif isinstance(cert, tuple):
                if os.path.exists(cert[0]) and os.path.exists(cert[1]):
                    req_kwargs['client_cert'] = cert[0]
                    req_kwargs['client_key'] = cert[1]
            else:
                log.error('The client-side certificate path that was passed is '
                          'not valid: {0}'.format(cert))

        result = HTTPClient().fetch(
            tornado.httputil.url_concat(url, params),
            method=method,
            headers=header_dict,
            auth_username=username,
            auth_password=password,
            body=data,
            validate_cert=verify_ssl,
            **req_kwargs
        )

        if stream is True or handle is True:
            return {'handle': result}

        result_status_code = result.code
        result_headers = result.headers
        result_text = result.body
        if 'Set-Cookie' in result_headers.keys():
            result_cookies = parse_cookie_header(result_headers['Set-Cookie'])
            for item in result_cookies:
                sess_cookies.set_cookie(item)
        else:
            result_cookies = None

    if isinstance(result_headers, list):
        result_headers_dict = {}
        for header in result_headers:
            comps = header.split(':')
            result_headers_dict[comps[0].strip()] = ':'.join(comps[1:]).strip()
        result_headers = result_headers_dict

    log.debug('Response Status Code: {0}'.format(result_status_code))
    log.trace('Response Headers: {0}'.format(result_headers))
    log.trace('Response Cookies: {0}'.format(sess_cookies))
    try:
        log.trace('Response Text: {0}'.format(result_text))
    except UnicodeEncodeError as exc:
        log.trace(('Cannot Trace Log Response Text: {0}. This may be due to '
                  'incompatibilities between requests and logging.').format(exc))

    if text_out is not None and os.path.exists(text_out):
        with salt.utils.fopen(text_out, 'w') as tof:
            tof.write(result_text)

    if headers_out is not None and os.path.exists(headers_out):
        with salt.utils.fopen(headers_out, 'w') as hof:
            hof.write(result_headers)

    if cookies is not None:
        sess_cookies.save()

    if persist_session is True and HAS_MSGPACK:
        # TODO: See persist_session above
        if 'set-cookie' in result_headers:
            with salt.utils.fopen(session_cookie_jar, 'w') as fh_:
                session_cookies = result_headers.get('set-cookie', None)
                if session_cookies is not None:
                    msgpack.dump({'Cookie': session_cookies}, fh_)
                else:
                    msgpack.dump('', fh_)

    if status is True:
        ret['status'] = result_status_code

    if headers is True:
        ret['headers'] = result_headers

    if decode is True:
        if decode_type == 'auto':
            content_type = result_headers.get(
                'content-type', 'application/json'
            )
            if 'xml' in content_type:
                decode_type = 'xml'
            elif 'json' in content_type:
                decode_type = 'json'
            else:
                decode_type = 'plain'

        valid_decodes = ('json', 'xml', 'plain')
        if decode_type not in valid_decodes:
            ret['error'] = (
                'Invalid decode_type specified. '
                'Valid decode types are: {0}'.format(
                    pprint.pformat(valid_decodes)
                )
            )
            log.error(ret['error'])
            return ret

        if decode_type == 'json':
            ret['dict'] = json.loads(result_text)
        elif decode_type == 'xml':
            ret['dict'] = []
            items = ET.fromstring(result_text)
            for item in items:
                ret['dict'].append(xml.to_dict(item))
        else:
            text = True

        if decode_out and os.path.exists(decode_out):
            with salt.utils.fopen(decode_out, 'w') as dof:
                dof.write(result_text)

    if text is True:
        ret['text'] = result_text

    return ret


def get_ca_bundle(opts=None):
    '''
    Return the location of the ca bundle file. See the following article:

        http://tinyurl.com/k7rx42a
    '''
    if hasattr(get_ca_bundle, '__return_value__'):
        return get_ca_bundle.__return_value__

    if opts is None:
        opts = {}

    opts_bundle = opts.get('ca_bundle', None)
    if opts_bundle is not None and os.path.exists(opts_bundle):
        return opts_bundle

    file_roots = opts.get('file_roots', {'base': [syspaths.SRV_ROOT_DIR]})

    # Please do not change the order without good reason

    # Check Salt first
    for salt_root in file_roots.get('base', []):
        log.debug('file_roots is {0}'.format(salt_root))
        for path in ('cacert.pem', 'ca-bundle.crt'):
            if os.path.exists(path):
                return path

    locations = (
        # Debian has paths that often exist on other distros
        '/etc/ssl/certs/ca-certificates.crt',
        # RedHat is also very common
        '/etc/pki/tls/certs/ca-bundle.crt',
        '/etc/pki/tls/certs/ca-bundle.trust.crt',
        # RedHat's link for Debian compatability
        '/etc/ssl/certs/ca-bundle.crt',
        # Suse has an unusual path
        '/var/lib/ca-certificates/ca-bundle.pem',
<<<<<<< HEAD
        # OpenBSD has an unusual path
        '/etc/ssl/cert.pem',
    ):
=======
    )
    for path in locations:
>>>>>>> 916b1c4f
        if os.path.exists(path):
            return path

    if salt.utils.is_windows() and HAS_CERTIFI:
        return certifi.where()

    return None


def update_ca_bundle(
        target=None,
        source=None,
        opts=None,
        merge_files=None,
    ):
    '''
    Attempt to update the CA bundle file from a URL

    If not specified, the local location on disk (``target``) will be
    auto-detected, if possible. If it is not found, then a new location on disk
    will be created and updated.

    The default ``source`` is:

        http://curl.haxx.se/ca/cacert.pem

    This is based on the information at:

        http://curl.haxx.se/docs/caextract.html

    A string or list of strings representing files to be appended to the end of
    the CA bundle file may also be passed through as ``merge_files``.
    '''
    if opts is None:
        opts = {}

    if target is None:
        target = get_ca_bundle(opts)

    if target is None:
        log.error('Unable to detect location to write CA bundle to')
        return

    if source is None:
        source = opts.get('ca_bundle_url', 'http://curl.haxx.se/ca/cacert.pem')

    log.debug('Attempting to download {0} to {1}'.format(source, target))
    query(
        source,
        text=True,
        decode=False,
        headers=False,
        status=False,
        text_out=target
    )

    if merge_files is not None:
        if isinstance(merge_files, six.string_types):
            merge_files = [merge_files]

        if not isinstance(merge_files, list):
            log.error('A value was passed as merge_files which was not either '
                      'a string or a list')
            return

        merge_content = ''

        for cert_file in merge_files:
            if os.path.exists(cert_file):
                log.debug(
                    'Queueing up {0} to be appended to {1}'.format(
                        cert_file, target
                    )
                )
                try:
                    with salt.utils.fopen(cert_file, 'r') as fcf:
                        merge_content = '\n'.join((merge_content, fcf.read()))
                except IOError as exc:
                    log.error(
                        'Reading from {0} caused the following error: {1}'.format(
                            cert_file, exc
                        )
                    )

        if merge_content:
            log.debug('Appending merge_files to {0}'.format(target))
            try:
                with salt.utils.fopen(target, 'a') as tfp:
                    tfp.write('\n')
                    tfp.write(merge_content)
            except IOError as exc:
                log.error(
                    'Writing to {0} caused the following error: {1}'.format(
                        target, exc
                    )
                )


def _render(template, render, renderer, template_dict, opts):
    '''
    Render a template
    '''
    if render:
        if template_dict is None:
            template_dict = {}
        if not renderer:
            renderer = opts.get('renderer', 'yaml_jinja')
        rend = salt.loader.render(opts, {})
        return compile_template(template, rend, renderer, **template_dict)
    with salt.utils.fopen(template, 'r') as fh_:
        return fh_.read()


def parse_cookie_header(header):
    '''
    Parse the "Set-cookie" header, and return a list of cookies.

    This function is here because Tornado's HTTPClient doesn't handle cookies.
    '''
    attribs = ('expires', 'path', 'domain', 'version', 'httponly', 'secure', 'comment', 'max-age')

    # Split into cookie(s); handles headers with multiple cookies defined
    morsels = []
    for item in header.split(';'):
        item = item.strip()
        if ',' in item and 'expires' not in item:
            for part in item.split(','):
                morsels.append(part)
        else:
            morsels.append(item)

    # Break down morsels into actual cookies
    cookies = []
    cookie = {}
    value_set = False
    for morsel in morsels:
        parts = morsel.split('=')
        if parts[0].lower() in attribs:
            if parts[0] in cookie:
                cookies.append(cookie)
                cookie = {}
            if len(parts) > 1:
                cookie[parts[0]] = '='.join(parts[1:])
            else:
                cookie[parts[0]] = True
        else:
            if value_set is True:
                # This is a new cookie; save the old one and clear for this one
                cookies.append(cookie)
                cookie = {}
                value_set = False
            cookie[parts[0]] = '='.join(parts[1:])
            value_set = True

    if cookie:
        # Set the last cookie that was processed
        cookies.append(cookie)

    # These arguments are required by cookielib.Cookie()
    reqd = (
        'version',
        'port',
        'port_specified',
        'domain',
        'domain_specified',
        'domain_initial_dot',
        'path',
        'path_specified',
        'secure',
        'expires',
        'discard',
        'comment',
        'comment_url',
        'rest',
    )

    ret = []
    for cookie in cookies:
        name = None
        value = None
        for item in cookie.keys():
            if item in attribs:
                continue
            name = item
            value = cookie[item]
            del cookie[name]

        # cookielib.Cookie() requires an epoch
        if 'expires' in cookie:
            cookie['expires'] = salt.ext.six.moves.http_cookiejar.http2time(cookie['expires'])

        # Fill in missing required fields
        for req in reqd:
            if req not in cookie.keys():
                cookie[req] = None
        if cookie['version'] is None:
            cookie['version'] = 0
        if cookie['rest'] is None:
            cookie['rest'] = {}

        ret.append(salt.ext.six.moves.http_cookiejar.Cookie(name=name, value=value, **cookie))

    return ret<|MERGE_RESOLUTION|>--- conflicted
+++ resolved
@@ -523,14 +523,10 @@
         '/etc/ssl/certs/ca-bundle.crt',
         # Suse has an unusual path
         '/var/lib/ca-certificates/ca-bundle.pem',
-<<<<<<< HEAD
         # OpenBSD has an unusual path
         '/etc/ssl/cert.pem',
-    ):
-=======
     )
     for path in locations:
->>>>>>> 916b1c4f
         if os.path.exists(path):
             return path
 
