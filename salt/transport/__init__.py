--- conflicted
+++ resolved
@@ -71,16 +71,9 @@
         not already setup such as in salt-call to communicate to-from the minion
 
         '''
-<<<<<<< HEAD
         mid = self.opts.get('id', 'master')
-        yid = nacling.uuid(size=18)
-        name = 'channel' + yid
-=======
-        import wingdbstub
-        mid = self.opts['id']
         uid = nacling.uuid(size=18)
         name = 'channel' + uid
->>>>>>> cc13292e
         stack = LaneStack(name=name,
                           lanename=mid,
                           sockdirpath=self.opts['sock_dir'])
