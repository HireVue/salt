--- conflicted
+++ resolved
@@ -777,14 +777,10 @@
 
 
 def set_app(name, site, settings=None):
-<<<<<<< HEAD
     # pylint: disable=anomalous-backslash-in-string
     '''
-=======
-    r'''
     .. versionadded:: 2017.7.0
 
->>>>>>> a2b58829
     Set the value of the setting for an IIS web application.
 
     .. note::
