# -*- coding: utf-8 -*-
'''
Package support for openSUSE via the zypper package manager

:depends: - ``zypp`` Python module.  Install with ``zypper install python-zypp``
'''

# Import python libs
from __future__ import absolute_import
import copy
import logging
import re
import os

# Import 3rd-party libs
# pylint: disable=import-error,redefined-builtin,no-name-in-module
import salt.ext.six as six
from salt.exceptions import SaltInvocationError
from salt.ext.six.moves import configparser
from salt.ext.six.moves.urllib.parse import urlparse as _urlparse
# pylint: enable=import-error,redefined-builtin,no-name-in-module

from xml.dom import minidom as dom

# Import salt libs
import salt.utils
from salt.exceptions import (
    CommandExecutionError, MinionError)

log = logging.getLogger(__name__)

HAS_ZYPP = False
ZYPP_HOME = '/etc/zypp'
LOCKS = '{0}/locks'.format(ZYPP_HOME)
REPOS = '{0}/repos.d'.format(ZYPP_HOME)
DEFAULT_PRIORITY = 99

# Define the module's virtual name
__virtualname__ = 'pkg'


def __virtual__():
    '''
    Set the virtual pkg module if the os is openSUSE
    '''
    if __grains__.get('os_family', '') != 'Suse':
        return (False, "Module zypper: non SUSE OS not suppored by zypper package manager")
    # Not all versions of Suse use zypper, check that it is available
    if not salt.utils.which('zypper'):
        return (False, "Module zypper: zypper package manager not found")
    return __virtualname__


def list_upgrades(refresh=True):
    '''
    List all available package upgrades on this system

    CLI Example:

    .. code-block:: bash

        salt '*' pkg.list_upgrades
    '''
    if salt.utils.is_true(refresh):
        refresh_db()
    ret = {}
    call = __salt__['cmd.run_all'](
        ['zypper', 'list-updates'],
        output_loglevel='trace',
        python_shell=False
    )
    if call['retcode'] != 0:
        comment = ''
        if 'stderr' in call:
            comment += call['stderr']
        if 'stdout' in call:
            comment += call['stdout']
        raise CommandExecutionError(
            '{0}'.format(comment)
        )
    else:
        out = call['stdout']

    for line in out.splitlines():
        if not line:
            continue
        if '|' not in line:
            continue
        try:
            status, repo, name, cur, avail, arch = \
                [x.strip() for x in line.split('|')]
        except (ValueError, IndexError):
            continue
        if status == 'v':
            ret[name] = avail
    return ret

# Provide a list_updates function for those used to using zypper list-updates
list_updates = salt.utils.alias_function(list_upgrades, 'list_updates')


def info_installed(*names, **attr):
    '''
    Return the information of the named package(s), installed on the system.

    :param names:
        Names of the packages to get information about.

    :param attr:
        Comma-separated package attributes. If no 'attr' is specified, all available attributes returned.

        Valid attributes are:
            version, vendor, release, build_date, build_date_time_t, install_date, install_date_time_t,
            build_host, group, source_rpm, arch, epoch, size, license, signature, packager, url,
            summary, description.

    CLI example:

    .. code-block:: bash

        salt '*' pkg.info_installed <package1>
        salt '*' pkg.info_installed <package1> <package2> <package3> ...
        salt '*' pkg.info_installed <package1> attr=version,vendor
        salt '*' pkg.info_installed <package1> <package2> <package3> ... attr=version,vendor
    '''
    ret = dict()
    for pkg_name, pkg_nfo in __salt__['lowpkg.info'](*names, **attr).items():
        t_nfo = dict()
        # Translate dpkg-specific keys to a common structure
        for key, value in pkg_nfo.items():
            if key == 'source_rpm':
                t_nfo['source'] = value
            else:
                t_nfo[key] = value

        ret[pkg_name] = t_nfo

    return ret


def info_available(*names, **kwargs):
    '''
    Return the information of the named package available for the system.

    CLI example:

    .. code-block:: bash

        salt '*' pkg.info_available <package1>
        salt '*' pkg.info_available <package1> <package2> <package3> ...
    '''
    ret = {}

    if not names:
        return ret
    else:
        names = sorted(list(set(names)))

    # Refresh db before extracting the latest package
    if salt.utils.is_true(kwargs.pop('refresh', True)):
        refresh_db()

    pkg_info = []
    batch = names[:]
    batch_size = 200

    # Run in batches
    while batch:
<<<<<<< HEAD
        cmd = ['zypper', 'info', '-t', 'package']
        cmd.extend(batch[:batch_size])
        pkg_info.extend(
            re.split(
                '----*',
                __salt__['cmd.run_stdout'](
                    cmd,
                    output_loglevel='trace',
                    python_shell=False
                )
            )
        )
=======
        cmd = 'zypper info -t package {0}'.format(' '.join(batch[:batch_size]))
        pkg_info.extend(re.split(r"Information for package*", __salt__['cmd.run_stdout'](cmd, output_loglevel='trace')))
>>>>>>> 60737c97
        batch = batch[batch_size:]

    for pkg_data in pkg_info:
        nfo = {}
<<<<<<< HEAD
        for line in [data for data in pkg_data.split('\n') if ':' in data]:
            kw = [data.strip() for data in line.split(':', 1)]
=======
        for line in [data for data in pkg_data.split("\n") if ":" in data]:
            if line.startswith("-----"):
                continue
            kw = [data.strip() for data in line.split(":", 1)]
>>>>>>> 60737c97
            if len(kw) == 2 and kw[1]:
                nfo[kw[0].lower()] = kw[1]
        if nfo.get('name'):
            name = nfo.pop('name')
            ret[name] = nfo
        if nfo.get('status'):
            nfo['status'] = nfo.get('status')
        if nfo.get('installed'):
            nfo['installed'] = nfo.get('installed').lower() == 'yes' and True or False

    return ret


def info(*names, **kwargs):
    '''
    .. deprecated:: Nitrogen
       Use :py:func:`~salt.modules.pkg.info_available` instead.

    Return the information of the named package available for the system.

    CLI example:

    .. code-block:: bash

        salt '*' pkg.info <package1>
        salt '*' pkg.info <package1> <package2> <package3> ...
    '''
    salt.utils.warn_until('Nitrogen', "Please use 'pkg.info_available' instead")
    return info_available(*names)


def latest_version(*names, **kwargs):
    '''
    Return the latest version of the named package available for upgrade or
    installation. If more than one package name is specified, a dict of
    name/version pairs is returned.

    If the latest version of a given package is already installed, an empty
    dict will be returned for that package.

    CLI example:

    .. code-block:: bash

        salt '*' pkg.latest_version <package name>
        salt '*' pkg.latest_version <package1> <package2> <package3> ...
    '''
    ret = dict()

    if not names:
        return ret

    names = sorted(list(set(names)))
    package_info = info_available(*names)
    for name in names:
        pkg_info = package_info.get(name, {})
        if pkg_info.get('status', '').lower() in ['not installed', 'out-of-date']:
            ret[name] = pkg_info.get('version')

    # Return a string if only one package name passed
    if len(names) == 1 and len(ret):
        return ret[names[0]]

    return ret


# available_version is being deprecated
available_version = salt.utils.alias_function(latest_version, 'available_version')


def upgrade_available(name):
    '''
    Check whether or not an upgrade is available for a given package

    CLI Example:

    .. code-block:: bash

        salt '*' pkg.upgrade_available <package name>
    '''
    return latest_version(name).get(name) is not None


def version(*names, **kwargs):
    '''
    Returns a string representing the package version or an empty dict if not
    installed. If more than one package name is specified, a dict of
    name/version pairs is returned.

    CLI Example:

    .. code-block:: bash

        salt '*' pkg.version <package name>
        salt '*' pkg.version <package1> <package2> <package3> ...
    '''
    return __salt__['pkg_resource.version'](*names, **kwargs) or {}


def list_pkgs(versions_as_list=False, **kwargs):
    '''
    List the packages currently installed as a dict::

        {'<package_name>': '<version>'}

    CLI Example:

    .. code-block:: bash

        salt '*' pkg.list_pkgs
    '''
    versions_as_list = salt.utils.is_true(versions_as_list)
    # not yet implemented or not applicable
    if any([salt.utils.is_true(kwargs.get(x))
            for x in ('removed', 'purge_desired')]):
        return {}

    if 'pkg.list_pkgs' in __context__:
        if versions_as_list:
            return __context__['pkg.list_pkgs']
        else:
            ret = copy.deepcopy(__context__['pkg.list_pkgs'])
            __salt__['pkg_resource.stringify'](ret)
            return ret

    cmd = ['rpm', '-qa', '--queryformat', '%{NAME}_|-%{VERSION}_|-%{RELEASE}\\n']
    ret = {}
    out = __salt__['cmd.run'](
        cmd,
        output_loglevel='trace',
        python_shell=False
    )
    for line in out.splitlines():
        name, pkgver, rel = line.split('_|-')
        if rel:
            pkgver += '-{0}'.format(rel)
        __salt__['pkg_resource.add_pkg'](ret, name, pkgver)

    __salt__['pkg_resource.sort_pkglist'](ret)
    __context__['pkg.list_pkgs'] = copy.deepcopy(ret)
    if not versions_as_list:
        __salt__['pkg_resource.stringify'](ret)
    return ret


def _get_configured_repos():
    '''
    Get all the info about repositories from the configurations.
    '''

    repos_cfg = configparser.ConfigParser()
    repos_cfg.read([REPOS + '/' + fname for fname in os.listdir(REPOS)])

    return repos_cfg


def _get_repo_info(alias, repos_cfg=None):
    '''
    Get one repo meta-data.
    '''
    try:
        meta = dict((repos_cfg or _get_configured_repos()).items(alias))
        meta['alias'] = alias
        for key, val in six.iteritems(meta):
            if val in ['0', '1']:
                meta[key] = int(meta[key]) == 1
            elif val == 'NONE':
                meta[key] = None
        return meta
    except (ValueError, configparser.NoSectionError) as error:
        return {}


def get_repo(repo, **kwargs):  # pylint: disable=unused-argument
    '''
    Display a repo.

    CLI Example:

    .. code-block:: bash

        salt '*' pkg.get_repo alias
    '''
    return _get_repo_info(repo)


def list_repos():
    '''
    Lists all repos.

    CLI Example:

    .. code-block:: bash

       salt '*' pkg.list_repos
    '''
    repos_cfg = _get_configured_repos()
    all_repos = {}
    for alias in repos_cfg.sections():
        all_repos[alias] = _get_repo_info(alias, repos_cfg=repos_cfg)

    return all_repos


def del_repo(repo):
    '''
    Delete a repo.

    CLI Examples:

    .. code-block:: bash

        salt '*' pkg.del_repo alias
    '''
    repos_cfg = _get_configured_repos()
    for alias in repos_cfg.sections():
        if alias == repo:
            cmd = ['zypper', '-x', '--non-interactive', 'rr', '--loose-auth',
                   '--loose-query', alias]
            doc = dom.parseString(
                __salt__['cmd.run'](
                    cmd,
                    output_loglevel='trace',
                    python_shell=False
                )
            )
            msg = doc.getElementsByTagName('message')
            if doc.getElementsByTagName('progress') and msg:
                return {
                    repo: True,
                    'message': msg[0].childNodes[0].nodeValue,
                }

    raise CommandExecutionError('Repository \'{0}\' not found.'.format(repo))


def mod_repo(repo, **kwargs):
    '''
    Modify one or more values for a repo. If the repo does not exist, it will
    be created, so long as the following values are specified:

    repo or alias
        alias by which the zypper refers to the repo

    url, mirrorlist or baseurl
        the URL for zypper to reference

    enabled
        enable or disable (True or False) repository,
        but do not remove if disabled.

    refresh
        enable or disable (True or False) auto-refresh of the repository.

    cache
        Enable or disable (True or False) RPM files caching.

    gpgcheck
        Enable or disable (True or False) GOG check for this repository.

    gpgautoimport
        Automatically trust and import new repository.

    Key/Value pairs may also be removed from a repo's configuration by setting
    a key to a blank value. Bear in mind that a name cannot be deleted, and a
    url can only be deleted if a mirrorlist is specified (or vice versa).

    CLI Examples:

    .. code-block:: bash

        salt '*' pkg.mod_repo alias alias=new_alias
        salt '*' pkg.mod_repo alias url= mirrorlist=http://host.com/
    '''

    repos_cfg = _get_configured_repos()
    added = False

    # An attempt to add new one?
    if repo not in repos_cfg.sections():
        url = kwargs.get('url', kwargs.get('mirrorlist', kwargs.get('baseurl')))
        if not url:
            raise CommandExecutionError(
                'Repository \'{0}\' not found and no URL passed'.format(repo)
            )

        if not _urlparse(url).scheme:
            raise CommandExecutionError(
                'Repository \'{0}\' not found and URL is invalid'.format(repo)
            )

        # Is there already such repo under different alias?
        for alias in repos_cfg.sections():
            repo_meta = _get_repo_info(alias, repos_cfg=repos_cfg)

            # Complete user URL, in case it is not
            new_url = _urlparse(url)
            if not new_url.path:
                new_url = _urlparse.ParseResult(scheme=new_url.scheme,  # pylint: disable=E1123
                                                netloc=new_url.netloc,
                                                path='/',
                                                params=new_url.params,
                                                query=new_url.query,
                                                fragment=new_url.fragment)
            base_url = _urlparse(repo_meta['baseurl'])

            if new_url == base_url:
                raise CommandExecutionError(
                    'Repository \'{0}\' already exists as \'{1}\'.'.format(
                        repo,
                        alias
                    )
                )

        # Add new repo
        doc = None
        try:
            # Try to parse the output and find the error,
            # but this not always working (depends on Zypper version)
            doc = dom.parseString(
                __salt__['cmd.run'](
                    ['zypper', '-x', 'ar', url, repo],
                    output_loglevel='trace',
                    python_shell=False
                )
            )
        except Exception:
            # No XML out available, but the the result is still unknown
            pass

        if doc:
            msg_nodes = doc.getElementsByTagName('message')
            if msg_nodes:
                msg_node = msg_nodes[0]
                if msg_node.getAttribute('type') == 'error':
                    raise CommandExecutionError(
                        msg_node.childNodes[0].nodeValue
                    )

        # Verify the repository has been added
        repos_cfg = _get_configured_repos()
        if repo not in repos_cfg.sections():
            raise CommandExecutionError(
                'Failed add new repository \'{0}\' for unknown reason. '
                'Please look into Zypper logs.'.format(repo)
            )
        added = True

    # Modify added or existing repo according to the options
    cmd_opt = []

    if 'enabled' in kwargs:
        cmd_opt.append(kwargs['enabled'] and '--enable' or '--disable')

    if 'refresh' in kwargs:
        cmd_opt.append(kwargs['refresh'] and '--refresh' or '--no-refresh')

    if 'cache' in kwargs:
        cmd_opt.append(
            kwargs['cache'] and '--keep-packages' or '--no-keep-packages'
        )

    if 'gpgcheck' in kwargs:
        cmd_opt.append(kwargs['gpgcheck'] and '--gpgcheck' or '--no-gpgcheck')

    if kwargs.get('gpgautoimport') is True:
        cmd_opt.append('--gpg-auto-import-keys')

    if 'priority' in kwargs:
        cmd_opt.append("--priority='{0}'".format(kwargs.get('priority', DEFAULT_PRIORITY)))

    if 'humanname' in kwargs:
        cmd_opt.append("--name='{0}'".format(kwargs.get('humanname')))

    if cmd_opt:
        cmd = ['zypper', '-x', 'mr']
        cmd.extend(cmd_opt)
        cmd.append(repo)
        __salt__['cmd.run'](cmd, output_loglevel='trace', python_shell=False)

    # If repo nor added neither modified, error should be thrown
    if not added and not cmd_opt:
        raise CommandExecutionError(
            'Modification of the repository \'{0}\' was not specified.'
            .format(repo)
        )

    return get_repo(repo)


def refresh_db():
    '''
    Just run a ``zypper refresh``, return a dict::

        {'<database name>': Bool}

    CLI Example:

    .. code-block:: bash

        salt '*' pkg.refresh_db
    '''
    cmd = ['zypper', 'refresh']
    ret = {}
    call = __salt__['cmd.run_all'](
        cmd,
        output_loglevel='trace',
        python_shell=False
    )
    if call['retcode'] != 0:
        msg = 'Failed to refresh zypper'
        if call['stderr']:
            msg += ': ' + call['stderr']

        raise CommandExecutionError(msg)
    else:
        out = call['stdout']

    for line in out.splitlines():
        if not line:
            continue
        if line.strip().startswith('Repository'):
            key = line.split('\'')[1].strip()
            if 'is up to date' in line:
                ret[key] = False
        elif line.strip().startswith('Building'):
            key = line.split('\'')[1].strip()
            if 'done' in line:
                ret[key] = True
    return ret


def install(name=None,
            refresh=False,
            fromrepo=None,
            pkgs=None,
            sources=None,
            downloadonly=None,
            skip_verify=False,
            **kwargs):
    '''
    Install the passed package(s), add refresh=True to run 'zypper refresh'
    before package is installed.

    name
        The name of the package to be installed. Note that this parameter is
        ignored if either ``pkgs`` or ``sources`` is passed. Additionally,
        please note that this option can only be used to install packages from
        a software repository. To install a package file manually, use the
        ``sources`` option.

        CLI Example:

        .. code-block:: bash

            salt '*' pkg.install <package name>

    refresh
        Whether or not to refresh the package database before installing.

    fromrepo
        Specify a package repository to install from.

    downloadonly
        Only download the packages, do not install.

    skip_verify
        Skip the GPG verification check (e.g., ``--no-gpg-checks``)

    version
        Can be either a version number, or the combination of a comparison
        operator (<, >, <=, >=, =) and a version number (ex. '>1.2.3-4').
        This parameter is ignored if ``pkgs`` or ``sources`` is passed.


    Multiple Package Installation Options:

    pkgs
        A list of packages to install from a software repository. Must be
        passed as a python list. A specific version number can be specified
        by using a single-element dict representing the package and its
        version. As with the ``version`` parameter above, comparison operators
        can be used to target a specific version of a package.

        CLI Examples:

        .. code-block:: bash

            salt '*' pkg.install pkgs='["foo", "bar"]'
            salt '*' pkg.install pkgs='["foo", {"bar": "1.2.3-4"}]'
            salt '*' pkg.install pkgs='["foo", {"bar": "<1.2.3-4"}]'

    sources
        A list of RPM packages to install. Must be passed as a list of dicts,
        with the keys being package names, and the values being the source URI
        or local path to the package.

        CLI Example:

        .. code-block:: bash

            salt '*' pkg.install sources='[{"foo": "salt://foo.rpm"},{"bar": "salt://bar.rpm"}]'


    Returns a dict containing the new package names and versions::

        {'<package>': {'old': '<old-version>',
                       'new': '<new-version>'}}
    '''
    try:
        pkg_params, pkg_type = __salt__['pkg_resource.parse_targets'](
            name, pkgs, sources, **kwargs
        )
    except MinionError as exc:
        raise CommandExecutionError(exc)

    if pkg_params is None or len(pkg_params) == 0:
        return {}

    version_num = kwargs.get('version')
    if version_num:
        if pkgs is None and sources is None:
            # Allow "version" to work for single package target
            pkg_params = {name: version_num}
        else:
            log.warning('\'version\' parameter will be ignored for multiple '
                        'package targets')

    if pkg_type == 'repository':
        targets = []
        problems = []
        for param, version_num in six.iteritems(pkg_params):
            if version_num is None:
                targets.append(param)
            else:
                match = re.match('^([<>])?(=)?([^<>=]+)$', version_num)
                if match:
                    gt_lt, equal, verstr = match.groups()
                    prefix = gt_lt or ''
                    prefix += equal or ''
                    # If no prefix characters were supplied, use '='
                    prefix = prefix or '='
                    targets.append('{0}{1}{2}'.format(param, prefix, verstr))
                    log.debug(targets)
                else:
                    msg = ('Invalid version string \'{0}\' for package '
                           '\'{1}\''.format(version_num, name))
                    problems.append(msg)
        if problems:
            for problem in problems:
                log.error(problem)
            return {}
    else:
        targets = pkg_params

    old = list_pkgs()
    downgrades = []
    if fromrepo:
        fromrepoopt = ['--force', '--force-resolution', '--from', fromrepo]
        log.info('Targeting repo \'{0}\''.format(fromrepo))
    else:
        fromrepoopt = ''
    cmd_install = ['zypper', '--non-interactive']
    if not refresh:
        cmd_install.append('--no-refresh')
    if skip_verify:
        cmd_install.append('--no-gpg-checks')
    cmd_install.extend(['install', '--name', '--auto-agree-with-licenses'])
    if downloadonly:
        cmd_install.append('--download-only')
    if fromrepo:
        cmd_install.extend(fromrepoopt)

    errors = []

    # Split the targets into batches of 500 packages each, so that
    # the maximal length of the command line is not broken
    while targets:
        cmd = cmd_install + targets[:500]
        targets = targets[500:]

        out = __salt__['cmd.run_all'](cmd,
                                      output_loglevel='trace',
                                      python_shell=False)

        if out['retcode'] != 0 and out['stderr']:
            errors.append(out['stderr'])

        for line in out.splitlines():
            match = re.match(
                "^The selected package '([^']+)'.+has lower version",
                line
            )
            if match:
                downgrades.append(match.group(1))

    while downgrades:
        cmd = cmd_install + ['--force'] + downgrades[:500]
        downgrades = downgrades[500:]
        out = __salt__['cmd.run_all'](cmd,
                                      output_loglevel='trace',
                                      python_shell=False)

        if out['retcode'] != 0 and out['stderr']:
            errors.append(out['stderr'])

    __context__.pop('pkg.list_pkgs', None)
    new = list_pkgs()
    ret = salt.utils.compare_dicts(old, new)

    if errors:
        raise CommandExecutionError(
            'Problem encountered installing package(s)',
            info={'errors': errors, 'changes': ret}
        )

    return ret


def upgrade(refresh=True, skip_verify=False):
    '''
    Run a full system upgrade, a zypper upgrade

    Return a dict containing the new package names and versions::

        {'<package>': {'old': '<old-version>',
                       'new': '<new-version>'}}

    CLI Example:

    .. code-block:: bash

        salt '*' pkg.upgrade


    Options:

    skip_verify
        Skip the GPG verification check (e.g., ``--no-gpg-checks``)

    '''
    ret = {'changes': {},
           'result': True,
           'comment': '',
    }

    if salt.utils.is_true(refresh):
        refresh_db()
    old = list_pkgs()
    cmd = ['zypper', '--non-interactive']
    if skip_verify:
        cmd.append('--no-gpg-checks')
    cmd.extend(['update', '--auto-agree-with-licenses'])
    call = __salt__['cmd.run_all'](
        cmd,
        output_loglevel='trace',
        python_shell=False,
        redirect_stderr=True
    )

    if call['retcode'] != 0:
        ret['result'] = False
        if call['stdout']:
            ret['comment'] = call['stdout']

    __context__.pop('pkg.list_pkgs', None)
    new = list_pkgs()
    ret['changes'] = salt.utils.compare_dicts(old, new)

    return ret


def _uninstall(action='remove', name=None, pkgs=None):
    '''
    remove and purge do identical things but with different zypper commands,
    this function performs the common logic.
    '''
    try:
        pkg_params = __salt__['pkg_resource.parse_targets'](name, pkgs)[0]
    except MinionError as exc:
        raise CommandExecutionError(exc)

    old = list_pkgs()
    targets = [x for x in pkg_params if x in old]
    if not targets:
        return {}

    errors = []
    while targets:
        cmd = ['zypper', '--non-interactive', 'remove']
        if action == 'purge':
            cmd.append('-u')
        cmd.extend(targets[:500])
        out = __salt__['cmd.run_all'](cmd,
                                      output_loglevel='trace',
                                      python_shell=False)

        if out['retcode'] != 0 and out['stderr']:
            errors.append(out['stderr'])

        targets = targets[500:]

    __context__.pop('pkg.list_pkgs', None)
    new = list_pkgs()
    ret = salt.utils.compare_dicts(old, new)

    if errors:
        raise CommandExecutionError(
            'Problem encountered removing package(s)',
            info={'errors': errors, 'changes': ret}
        )

    return ret


def remove(name=None, pkgs=None, **kwargs):  # pylint: disable=unused-argument
    '''
    Remove packages with ``zypper -n remove``

    name
        The name of the package to be deleted.


    Multiple Package Options:

    pkgs
        A list of packages to delete. Must be passed as a python list. The
        ``name`` parameter will be ignored if this option is passed.

    .. versionadded:: 0.16.0


    Returns a dict containing the changes.

    CLI Example:

    .. code-block:: bash

        salt '*' pkg.remove <package name>
        salt '*' pkg.remove <package1>,<package2>,<package3>
        salt '*' pkg.remove pkgs='["foo", "bar"]'
    '''
    return _uninstall(action='remove', name=name, pkgs=pkgs)


def purge(name=None, pkgs=None, **kwargs):  # pylint: disable=unused-argument
    '''
    Recursively remove a package and all dependencies which were installed
    with it, this will call a ``zypper -n remove -u``

    name
        The name of the package to be deleted.


    Multiple Package Options:

    pkgs
        A list of packages to delete. Must be passed as a python list. The
        ``name`` parameter will be ignored if this option is passed.

    .. versionadded:: 0.16.0


    Returns a dict containing the changes.

    CLI Example:

    .. code-block:: bash

        salt '*' pkg.purge <package name>
        salt '*' pkg.purge <package1>,<package2>,<package3>
        salt '*' pkg.purge pkgs='["foo", "bar"]'
    '''
    return _uninstall(action='purge', name=name, pkgs=pkgs)


def list_locks():
    '''
    List current package locks.

    Return a dict containing the locked package with attributes::

        {'<package>': {'case_sensitive': '<case_sensitive>',
                       'match_type': '<match_type>'
                       'type': '<type>'}}

    CLI Example:

    .. code-block:: bash

        salt '*' pkg.list_locks
    '''
    locks = {}
    if os.path.exists(LOCKS):
        with salt.utils.fopen(LOCKS) as fhr:
            for meta in [item.split('\n') for item in fhr.read().split('\n\n')]:
                lock = {}
                for element in [el for el in meta if el]:
                    if ':' in element:
                        lock.update(dict([tuple([i.strip() for i in element.split(':', 1)]), ]))
                if lock.get('solvable_name'):
                    locks[lock.pop('solvable_name')] = lock

    return locks


def clean_locks():
    '''
    Remove unused locks that do not currently (with regard to repositories
    used) lock any package.

    CLI Example:

    .. code-block:: bash

        salt '*' pkg.clean_locks
    '''
    LCK = "removed"
    out = {LCK: 0}
    if not os.path.exists("/etc/zypp/locks"):
        return out

    cmd = ['zypper', '--non-interactive', '-x', 'cl']
    doc = dom.parseString(__salt__['cmd.run'](cmd, output_loglevel='trace', python_shell=False))
    for node in doc.getElementsByTagName("message"):
        text = node.childNodes[0].nodeValue.lower()
        if text.startswith(LCK):
            out[LCK] = text.split(" ")[1]
            break

    return out


def remove_lock(packages, **kwargs):  # pylint: disable=unused-argument
    '''
    Remove specified package lock.

    CLI Example:

    .. code-block:: bash

        salt '*' pkg.remove_lock <package name>
        salt '*' pkg.remove_lock <package1>,<package2>,<package3>
        salt '*' pkg.remove_lock pkgs='["foo", "bar"]'
    '''

    locks = list_locks()
    try:
        packages = list(__salt__['pkg_resource.parse_targets'](packages)[0].keys())
    except MinionError as exc:
        raise CommandExecutionError(exc)

    removed = []
    missing = []
    for pkg in packages:
        if locks.get(pkg):
            removed.append(pkg)
        else:
            missing.append(pkg)

    if removed:
        cmd = ['zypper', '--non-interactive', 'rl']
        cmd.extend(removed)
        __salt__['cmd.run'](cmd, output_loglevel='trace', python_shell=False)

    return {'removed': len(removed), 'not_found': missing}


def add_lock(packages, **kwargs):  # pylint: disable=unused-argument
    '''
    Add a package lock. Specify packages to lock by exact name.

    CLI Example:

    .. code-block:: bash

        salt '*' pkg.add_lock <package name>
        salt '*' pkg.add_lock <package1>,<package2>,<package3>
        salt '*' pkg.add_lock pkgs='["foo", "bar"]'
    '''
    locks = list_locks()
    added = []
    try:
        packages = list(__salt__['pkg_resource.parse_targets'](packages)[0].keys())
    except MinionError as exc:
        raise CommandExecutionError(exc)

    for pkg in packages:
        if not locks.get(pkg):
            added.append(pkg)

    if added:
        cmd = ['zypper', '--non-interactive', 'al']
        cmd.extend(added)
        __salt__['cmd.run'](cmd, output_loglevel='trace', python_shell=False)

    return {'added': len(added), 'packages': added}


def verify(*names, **kwargs):
    '''
    Runs an rpm -Va on a system, and returns the results in a dict

    Files with an attribute of config, doc, ghost, license or readme in the
    package header can be ignored using the ``ignore_types`` keyword argument

    CLI Example:

    .. code-block:: bash

        salt '*' pkg.verify
        salt '*' pkg.verify httpd
        salt '*' pkg.verify 'httpd postfix'
        salt '*' pkg.verify 'httpd postfix' ignore_types=['config','doc']
    '''
    return __salt__['lowpkg.verify'](*names, **kwargs)


def file_list(*packages):
    '''
    List the files that belong to a package. Not specifying any packages will
    return a list of *every* file on the system's rpm database (not generally
    recommended).

    CLI Examples:

    .. code-block:: bash

        salt '*' pkg.file_list httpd
        salt '*' pkg.file_list httpd postfix
        salt '*' pkg.file_list
    '''
    return __salt__['lowpkg.file_list'](*packages)


def file_dict(*packages):
    '''
    List the files that belong to a package, grouped by package. Not
    specifying any packages will return a list of *every* file on the system's
    rpm database (not generally recommended).

    CLI Examples:

    .. code-block:: bash

        salt '*' pkg.file_list httpd
        salt '*' pkg.file_list httpd postfix
        salt '*' pkg.file_list
    '''
    return __salt__['lowpkg.file_dict'](*packages)


def modified(*packages, **flags):
    '''
    List the modified files that belong to a package. Not specifying any packages
    will return a list of _all_ modified files on the system's RPM database.

    .. versionadded:: 2015.5.0

    Filtering by flags (True or False):

    size
        Include only files where size changed.

    mode
        Include only files which file's mode has been changed.

    checksum
        Include only files which MD5 checksum has been changed.

    device
        Include only files which major and minor numbers has been changed.

    symlink
        Include only files which are symbolic link contents.

    owner
        Include only files where owner has been changed.

    group
        Include only files where group has been changed.

    time
        Include only files where modification time of the file has been changed.

    capabilities
        Include only files where capabilities differ or not. Note: supported only on newer RPM versions.

    CLI Examples:

    .. code-block:: bash

        salt '*' pkg.modified
        salt '*' pkg.modified httpd
        salt '*' pkg.modified httpd postfix
        salt '*' pkg.modified httpd owner=True group=False
    '''

    return __salt__['lowpkg.modified'](*packages, **flags)


def owner(*paths):
    '''
    Return the name of the package that owns the file. Multiple file paths can
    be passed. If a single path is passed, a string will be returned,
    and if multiple paths are passed, a dictionary of file/package name
    pairs will be returned.

    If the file is not owned by a package, or is not present on the minion,
    then an empty string will be returned for that path.

    CLI Examples:

    .. code-block:: bash

        salt '*' pkg.owner /usr/bin/apachectl
        salt '*' pkg.owner /usr/bin/apachectl /etc/httpd/conf/httpd.conf
    '''
    return __salt__['lowpkg.owner'](*paths)


def _get_patterns(installed_only=None):
    '''
    List all known patterns in repos.
    '''
    patterns = {}
    doc = dom.parseString(
        __salt__['cmd.run'](
            ['zypper', '--xmlout', 'se', '-t', 'pattern'],
            output_loglevel='trace',
            python_shell=False
        )
    )
    for element in doc.getElementsByTagName('solvable'):
        installed = element.getAttribute('status') == 'installed'
        if (installed_only and installed) or not installed_only:
            patterns[element.getAttribute('name')] = {
                'installed': installed,
                'summary': element.getAttribute('summary'),
            }

    return patterns


def list_patterns():
    '''
    List all known patterns from available repos.

    CLI Examples:

    .. code-block:: bash

        salt '*' pkg.list_patterns
    '''
    return _get_patterns()


def list_installed_patterns():
    '''
    List installed patterns on the system.

    CLI Examples:

    .. code-block:: bash

        salt '*' pkg.list_installed_patterns
    '''
    return _get_patterns(installed_only=True)


def search(criteria):
    '''
    List known packags, available to the system.

    CLI Examples:

    .. code-block:: bash

        salt '*' pkg.search <criteria>
    '''
    doc = dom.parseString(
        __salt__['cmd.run'](
            ['zypper', '--xmlout', 'se', criteria],
            output_loglevel='trace',
            python_shell=False
        )
    )
    solvables = doc.getElementsByTagName('solvable')
    if not solvables:
        raise CommandExecutionError(
            'No packages found matching \'{0}\''.format(criteria)
        )

    out = {}
    for solvable in [s for s in solvables
                     if s.getAttribute('status') == 'not-installed' and
                        s.getAttribute('kind') == 'package']:
        out[solvable.getAttribute('name')] = {
            'summary': solvable.getAttribute('summary')
        }
    return out


def _get_first_aggregate_text(node_list):
    '''
    Extract text from the first occurred DOM aggregate.
    '''
    if not node_list:
        return ''

    out = []
    for node in node_list[0].childNodes:
        if node.nodeType == dom.Document.TEXT_NODE:
            out.append(node.nodeValue)
    return '\n'.join(out)


def list_products(all=False):
    '''
    List all available or installed SUSE products.

    all
        List all products available or only installed. Default is False.

    CLI Examples:

    .. code-block:: bash

        salt '*' pkg.list_products
        salt '*' pkg.list_products all=True
    '''
    ret = list()
    doc = dom.parseString(__salt__['cmd.run'](("zypper -x products{0}".format(not all and ' -i' or '')),
                                              output_loglevel='trace'))
    for prd in doc.getElementsByTagName('product-list')[0].getElementsByTagName('product'):
        p_data = dict()
        p_nfo = dict(prd.attributes.items())
        p_name = p_nfo.pop('name')
        p_data[p_name] = p_nfo
        p_data[p_name]['eol'] = prd.getElementsByTagName('endoflife')[0].getAttribute('text')
        descr = _get_first_aggregate_text(prd.getElementsByTagName('description'))
        p_data[p_name]['description'] = " ".join([line.strip() for line in descr.split(os.linesep)])
        ret.append(p_data)

    return ret


def download(*packages):
    '''
    Download packages to the local disk.

    CLI example:

    .. code-block:: bash

        salt '*' pkg.download httpd
        salt '*' pkg.download httpd postfix
    '''
    if not packages:
        raise SaltInvocationError('No packages specified')

    cmd = ['zypper', '-x', '--non-interactive', 'download']
    cmd.extend(packages)

    doc = dom.parseString(
        __salt__['cmd.run'](
            cmd,
            output_loglevel='trace',
            python_shell=False
        )
    )
    pkg_ret = {}
    for dld_result in doc.getElementsByTagName('download-result'):
        repo = dld_result.getElementsByTagName('repository')[0]
        path = dld_result.getElementsByTagName(
            'localfile')[0].getAttribute('path')
        pkg_info = {
            'repository-name': repo.getAttribute('name'),
            'repository-alias': repo.getAttribute('alias'),
            'path': path
        }
        key = _get_first_aggregate_text(
            dld_result.getElementsByTagName('name')
        )
        pkg_ret[key] = pkg_info

    if pkg_ret:
        return pkg_ret

    raise CommandExecutionError(
        'Unable to download packages: {0}'.format(', '.join(packages))
    )


def diff(*paths):
    '''
    Return a formatted diff between current files and original in a package.
    NOTE: this function includes all files (configuration and not), but does
    not work on binary content.

    :param path: Full path to the installed file
    :return: Difference string or raises and exception if examined file is binary.

    CLI example:

    .. code-block:: bash

        salt '*' pkg.diff /etc/apache2/httpd.conf /etc/sudoers
    '''
    ret = {}

    pkg_to_paths = {}
    for pth in paths:
        pth_pkg = __salt__['lowpkg.owner'](pth)
        if not pth_pkg:
            ret[pth] = os.path.exists(pth) and 'Not managed' or 'N/A'
        else:
            if pkg_to_paths.get(pth_pkg) is None:
                pkg_to_paths[pth_pkg] = []
            pkg_to_paths[pth_pkg].append(pth)

    if pkg_to_paths:
        local_pkgs = __salt__['pkg.download'](*pkg_to_paths.keys())
        for pkg, files in pkg_to_paths.items():
            for path in files:
                ret[path] = __salt__['lowpkg.diff'](
                    local_pkgs[pkg]['path'],
                    path
                ) or 'Unchanged'

    return ret<|MERGE_RESOLUTION|>--- conflicted
+++ resolved
@@ -166,12 +166,11 @@
 
     # Run in batches
     while batch:
-<<<<<<< HEAD
         cmd = ['zypper', 'info', '-t', 'package']
         cmd.extend(batch[:batch_size])
         pkg_info.extend(
             re.split(
-                '----*',
+                'Information for package*',
                 __salt__['cmd.run_stdout'](
                     cmd,
                     output_loglevel='trace',
@@ -179,23 +178,14 @@
                 )
             )
         )
-=======
-        cmd = 'zypper info -t package {0}'.format(' '.join(batch[:batch_size]))
-        pkg_info.extend(re.split(r"Information for package*", __salt__['cmd.run_stdout'](cmd, output_loglevel='trace')))
->>>>>>> 60737c97
         batch = batch[batch_size:]
 
     for pkg_data in pkg_info:
         nfo = {}
-<<<<<<< HEAD
         for line in [data for data in pkg_data.split('\n') if ':' in data]:
+            if line.startswith('-----'):
+                continue
             kw = [data.strip() for data in line.split(':', 1)]
-=======
-        for line in [data for data in pkg_data.split("\n") if ":" in data]:
-            if line.startswith("-----"):
-                continue
-            kw = [data.strip() for data in line.split(":", 1)]
->>>>>>> 60737c97
             if len(kw) == 2 and kw[1]:
                 nfo[kw[0].lower()] = kw[1]
         if nfo.get('name'):
