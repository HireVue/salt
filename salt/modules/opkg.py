# -*- coding: utf-8 -*-
'''
Support for Opkg

.. important::
    If you feel that Salt should be using this module to manage packages on a
    minion, and it is using a different module (or gives an error similar to
    *'pkg.install' is not available*), see :ref:`here
    <module-provider-override>`.

.. versionadded: 2016.3.0

.. note::

    For version comparison support on opkg < 0.3.4, the ``opkg-utils`` package
    must be installed.

'''
# Import python libs
from __future__ import absolute_import, print_function, unicode_literals
import copy
import os
import re
import logging

# Import salt libs
import salt.utils.args
import salt.utils.data
import salt.utils.files
import salt.utils.itertools
import salt.utils.path
import salt.utils.pkg
import salt.utils.stringutils
import salt.utils.versions
from salt.exceptions import (
    CommandExecutionError, MinionError, SaltInvocationError
)
# Import 3rd-party libs
from salt.ext import six
from salt.ext.six.moves import shlex_quote as _cmd_quote  # pylint: disable=import-error

REPO_REGEXP = r'^#?\s*(src|src/gz)\s+([^\s<>]+|"[^<>]+")\s+[^\s<>]+'
OPKG_CONFDIR = '/etc/opkg'
ATTR_MAP = {
    'Architecture': 'arch',
    'Homepage': 'url',
    'Installed-Time': 'install_date_time_t',
    'Maintainer': 'packager',
    'Package': 'name',
    'Section': 'group'
}

log = logging.getLogger(__name__)

# Define the module's virtual name
__virtualname__ = 'pkg'


def __virtual__():
    '''
    Confirm this module is on a nilrt based system
    '''
    if os.path.isdir(OPKG_CONFDIR):
        return __virtualname__
    return False, "Module opkg only works on OpenEmbedded based systems"


def latest_version(*names, **kwargs):
    '''
    Return the latest version of the named package available for upgrade or
    installation. If more than one package name is specified, a dict of
    name/version pairs is returned.

    If the latest version of a given package is already installed, an empty
    string will be returned for that package.

    CLI Example:

    .. code-block:: bash

        salt '*' pkg.latest_version <package name>
        salt '*' pkg.latest_version <package name>
        salt '*' pkg.latest_version <package1> <package2> <package3> ...
    '''
    refresh = salt.utils.data.is_true(kwargs.pop('refresh', True))

    if len(names) == 0:
        return ''

    ret = {}
    for name in names:
        ret[name] = ''

    # Refresh before looking for the latest version available
    if refresh:
        refresh_db()

    cmd = ['opkg', 'list-upgradable']
    out = __salt__['cmd.run_stdout'](cmd,
                                     output_loglevel='trace',
                                     python_shell=False)
    for line in salt.utils.itertools.split(out, '\n'):
        try:
            name, _oldversion, newversion = line.split(' - ')
            if name in names:
                ret[name] = newversion
        except ValueError:
            pass

    # Return a string if only one package name passed
    if len(names) == 1:
        return ret[names[0]]
    return ret


# available_version is being deprecated
available_version = latest_version


def version(*names, **kwargs):
    '''
    Returns a string representing the package version or an empty string if not
    installed. If more than one package name is specified, a dict of
    name/version pairs is returned.

    CLI Example:

    .. code-block:: bash

        salt '*' pkg.version <package name>
        salt '*' pkg.version <package1> <package2> <package3> ...
    '''
    return __salt__['pkg_resource.version'](*names, **kwargs)


def refresh_db(failhard=False, **kwargs):  # pylint: disable=unused-argument
    '''
    Updates the opkg database to latest packages based upon repositories

    Returns a dict, with the keys being package databases and the values being
    the result of the update attempt. Values can be one of the following:

    - ``True``: Database updated successfully
    - ``False``: Problem updating database

    failhard
        If False, return results of failed lines as ``False`` for the package
        database that encountered the error.
        If True, raise an error with a list of the package databases that
        encountered errors.

        .. versionadded:: 2018.3.0

    CLI Example:

    .. code-block:: bash

        salt '*' pkg.refresh_db
    '''
    # Remove rtag file to keep multiple refreshes from happening in pkg states
    salt.utils.pkg.clear_rtag(__opts__)
    ret = {}
    error_repos = []
    cmd = ['opkg', 'update']
    # opkg returns a non-zero retcode when there is a failure to refresh
    # from one or more repos. Due to this, ignore the retcode.
    call = __salt__['cmd.run_all'](cmd,
                                   output_loglevel='trace',
                                   python_shell=False,
                                   ignore_retcode=True,
                                   redirect_stderr=True)

    out = call['stdout']
    prev_line = ''
    for line in salt.utils.itertools.split(out, '\n'):
        if 'Inflating' in line:
            key = line.strip().split()[1][:-1]
            ret[key] = True
        elif 'Updated source' in line:
            # Use the previous line.
            key = prev_line.strip().split()[1][:-1]
            ret[key] = True
        elif 'Failed to download' in line:
            key = line.strip().split()[5].split(',')[0]
            ret[key] = False
            error_repos.append(key)
        prev_line = line

    if failhard and error_repos:
        raise CommandExecutionError(
            'Error getting repos: {0}'.format(', '.join(error_repos))
        )

    # On a non-zero exit code where no failed repos were found, raise an
    # exception because this appears to be a different kind of error.
    if call['retcode'] != 0 and not error_repos:
        raise CommandExecutionError(out)

    return ret


def install(name=None,
            refresh=False,
            pkgs=None,
            sources=None,
            reinstall=False,
            **kwargs):
    '''
    Install the passed package, add refresh=True to update the opkg database.

    name
        The name of the package to be installed. Note that this parameter is
        ignored if either "pkgs" or "sources" is passed. Additionally, please
        note that this option can only be used to install packages from a
        software repository. To install a package file manually, use the
        "sources" option.

        CLI Example:

        .. code-block:: bash

            salt '*' pkg.install <package name>

    refresh
        Whether or not to refresh the package database before installing.

    version
        Install a specific version of the package, e.g. 1.2.3~0ubuntu0. Ignored
        if "pkgs" or "sources" is passed.

        .. versionadded:: 2017.7.0

    reinstall : False
        Specifying reinstall=True will use ``opkg install --force-reinstall``
        rather than simply ``opkg install`` for requested packages that are
        already installed.

        If a version is specified with the requested package, then ``opkg
        install --force-reinstall`` will only be used if the installed version
        matches the requested version.

        .. versionadded:: 2017.7.0


    Multiple Package Installation Options:

    pkgs
        A list of packages to install from a software repository. Must be
        passed as a python list.

        CLI Example:

        .. code-block:: bash

            salt '*' pkg.install pkgs='["foo", "bar"]'
            salt '*' pkg.install pkgs='["foo", {"bar": "1.2.3-0ubuntu0"}]'

    sources
        A list of IPK packages to install. Must be passed as a list of dicts,
        with the keys being package names, and the values being the source URI
        or local path to the package.  Dependencies are automatically resolved
        and marked as auto-installed.

        CLI Example:

        .. code-block:: bash

            salt '*' pkg.install sources='[{"foo": "salt://foo.deb"},{"bar": "salt://bar.deb"}]'

    install_recommends
        Whether to install the packages marked as recommended. Default is True.

    only_upgrade
        Only upgrade the packages (disallow downgrades), if they are already
        installed. Default is False.

        .. versionadded:: 2017.7.0

    Returns a dict containing the new package names and versions::

        {'<package>': {'old': '<old-version>',
                       'new': '<new-version>'}}
    '''
    refreshdb = salt.utils.data.is_true(refresh)

    try:
        pkg_params, pkg_type = __salt__['pkg_resource.parse_targets'](
            name, pkgs, sources, **kwargs
        )
    except MinionError as exc:
        raise CommandExecutionError(exc)

    old = list_pkgs()
    cmd_prefix = ['opkg', 'install']
    to_install = []
    to_reinstall = []
    to_downgrade = []

    if pkg_params is None or len(pkg_params) == 0:
        return {}
    elif pkg_type == 'file':
        if reinstall:
            cmd_prefix.append('--force-reinstall')
        if not kwargs.get('only_upgrade', False):
            cmd_prefix.append('--force-downgrade')
        to_install.extend(pkg_params)
    elif pkg_type == 'repository':
        if not kwargs.get('install_recommends', True):
            cmd_prefix.append('--no-install-recommends')
        for pkgname, pkgversion in six.iteritems(pkg_params):
            if (name and pkgs is None and kwargs.get('version') and
                    len(pkg_params) == 1):
                # Only use the 'version' param if 'name' was not specified as a
                # comma-separated list
                version_num = kwargs['version']
            else:
                version_num = pkgversion

            if version_num is None:
                # Don't allow downgrades if the version
                # number is not specified.
                if reinstall and pkgname in old:
                    to_reinstall.append(pkgname)
                else:
                    to_install.append(pkgname)
            else:
                pkgstr = '{0}={1}'.format(pkgname, version_num)
                cver = old.get(pkgname, '')
                if reinstall and cver and salt.utils.versions.compare(
                        ver1=version_num,
                        oper='==',
                        ver2=cver,
                        cmp_func=version_cmp):
                    to_reinstall.append(pkgstr)
                elif not cver or salt.utils.versions.compare(
                        ver1=version_num,
                        oper='>=',
                        ver2=cver,
                        cmp_func=version_cmp):
                    to_install.append(pkgstr)
                else:
                    if not kwargs.get('only_upgrade', False):
                        to_downgrade.append(pkgstr)
                    else:
                        # This should cause the command to fail.
                        to_install.append(pkgstr)

    cmds = []

    if to_install:
        cmd = copy.deepcopy(cmd_prefix)
        cmd.extend(to_install)
        cmds.append(cmd)

    if to_downgrade:
        cmd = copy.deepcopy(cmd_prefix)
        cmd.append('--force-downgrade')
        cmd.extend(to_downgrade)
        cmds.append(cmd)

    if to_reinstall:
        cmd = copy.deepcopy(cmd_prefix)
        cmd.append('--force-reinstall')
        cmd.extend(to_reinstall)
        cmds.append(cmd)

    if not cmds:
        return {}

    if refreshdb:
        refresh_db()

    errors = []
    for cmd in cmds:
        out = __salt__['cmd.run_all'](
            cmd,
            output_loglevel='trace',
            python_shell=False
        )
        if out['retcode'] != 0:
            if out['stderr']:
                errors.append(out['stderr'])
            else:
                errors.append(out['stdout'])

    __context__.pop('pkg.list_pkgs', None)
    new = list_pkgs()
    ret = salt.utils.data.compare_dicts(old, new)

    if pkg_type == 'file' and reinstall:
        # For file-based packages, prepare 'to_reinstall' to have a list
        # of all the package names that may have been reinstalled.
        # This way, we could include reinstalled packages in 'ret'.
        for pkgfile in to_install:
            # Convert from file name to package name.
            cmd = ['opkg', 'info', pkgfile]
            out = __salt__['cmd.run_all'](
                cmd,
                output_loglevel='trace',
                python_shell=False
            )
            if out['retcode'] == 0:
                # Just need the package name.
                pkginfo_dict = _process_info_installed_output(
                    out['stdout'], []
                )
                if pkginfo_dict:
                    to_reinstall.append(list(pkginfo_dict.keys())[0])

    for pkgname in to_reinstall:
        if pkgname not in ret or pkgname in old:
            ret.update({pkgname: {'old': old.get(pkgname, ''),
                                  'new': new.get(pkgname, '')}})

    if errors:
        raise CommandExecutionError(
            'Problem encountered installing package(s)',
            info={'errors': errors, 'changes': ret}
        )

    return ret


def remove(name=None, pkgs=None, **kwargs):  # pylint: disable=unused-argument
    '''
    Remove packages using ``opkg remove``.

    name
        The name of the package to be deleted.


    Multiple Package Options:

    pkgs
        A list of packages to delete. Must be passed as a python list. The
        ``name`` parameter will be ignored if this option is passed.


    Returns a dict containing the changes.

    CLI Example:

    .. code-block:: bash

        salt '*' pkg.remove <package name>
        salt '*' pkg.remove <package1>,<package2>,<package3>
        salt '*' pkg.remove pkgs='["foo", "bar"]'
    '''
    try:
        pkg_params = __salt__['pkg_resource.parse_targets'](name, pkgs)[0]
    except MinionError as exc:
        raise CommandExecutionError(exc)

    old = list_pkgs()
    targets = [x for x in pkg_params if x in old]
    if not targets:
        return {}
    cmd = ['opkg', 'remove']
    cmd.extend(targets)

    out = __salt__['cmd.run_all'](
        cmd,
        output_loglevel='trace',
        python_shell=False
    )
    if out['retcode'] != 0:
        if out['stderr']:
            errors = [out['stderr']]
        else:
            errors = [out['stdout']]
    else:
        errors = []

    __context__.pop('pkg.list_pkgs', None)
    new = list_pkgs()
    ret = salt.utils.data.compare_dicts(old, new)

    if errors:
        raise CommandExecutionError(
            'Problem encountered removing package(s)',
            info={'errors': errors, 'changes': ret}
        )

    return ret


def purge(name=None, pkgs=None, **kwargs):  # pylint: disable=unused-argument
    '''
    Package purges are not supported by opkg, this function is identical to
    :mod:`pkg.remove <salt.modules.opkg.remove>`.

    name
        The name of the package to be deleted.


    Multiple Package Options:

    pkgs
        A list of packages to delete. Must be passed as a python list. The
        ``name`` parameter will be ignored if this option is passed.


    Returns a dict containing the changes.

    CLI Example:

    .. code-block:: bash

        salt '*' pkg.purge <package name>
        salt '*' pkg.purge <package1>,<package2>,<package3>
        salt '*' pkg.purge pkgs='["foo", "bar"]'
    '''
    return remove(name=name, pkgs=pkgs)


def upgrade(refresh=True, **kwargs):  # pylint: disable=unused-argument
    '''
    Upgrades all packages via ``opkg upgrade``

    Returns a dictionary containing the changes:

    .. code-block:: python

        {'<package>':  {'old': '<old-version>',
                        'new': '<new-version>'}}


    CLI Example:

    .. code-block:: bash

        salt '*' pkg.upgrade
    '''
    ret = {'changes': {},
           'result': True,
           'comment': '',
           }

    if salt.utils.data.is_true(refresh):
        refresh_db()

    old = list_pkgs()

    cmd = ['opkg', 'upgrade']
    result = __salt__['cmd.run_all'](cmd,
                                     output_loglevel='trace',
                                     python_shell=False)
    __context__.pop('pkg.list_pkgs', None)
    new = list_pkgs()
    ret = salt.utils.data.compare_dicts(old, new)

    if result['retcode'] != 0:
        raise CommandExecutionError(
            'Problem encountered upgrading packages',
            info={'changes': ret, 'result': result}
        )

    return ret


def hold(name=None, pkgs=None, sources=None, **kwargs):  # pylint: disable=W0613
    '''
    Set package in 'hold' state, meaning it will not be upgraded.

    name
        The name of the package, e.g., 'tmux'

        CLI Example:

        .. code-block:: bash

            salt '*' pkg.hold <package name>

    pkgs
        A list of packages to hold. Must be passed as a python list.

        CLI Example:

        .. code-block:: bash

            salt '*' pkg.hold pkgs='["foo", "bar"]'
    '''
    if not name and not pkgs and not sources:
        raise SaltInvocationError(
            'One of name, pkgs, or sources must be specified.'
        )
    if pkgs and sources:
        raise SaltInvocationError(
            'Only one of pkgs or sources can be specified.'
        )

    targets = []
    if pkgs:
        targets.extend(pkgs)
    elif sources:
        for source in sources:
            targets.append(next(iter(source)))
    else:
        targets.append(name)

    ret = {}
    for target in targets:
        if isinstance(target, dict):
            target = next(iter(target))

        ret[target] = {'name': target,
                       'changes': {},
                       'result': False,
                       'comment': ''}

        state = _get_state(target)
        if not state:
            ret[target]['comment'] = ('Package {0} not currently held.'
                                      .format(target))
        elif state != 'hold':
            if 'test' in __opts__ and __opts__['test']:
                ret[target].update(result=None)
                ret[target]['comment'] = ('Package {0} is set to be held.'
                                          .format(target))
            else:
                result = _set_state(target, 'hold')
                ret[target].update(changes=result[target], result=True)
                ret[target]['comment'] = ('Package {0} is now being held.'
                                          .format(target))
        else:
            ret[target].update(result=True)
            ret[target]['comment'] = ('Package {0} is already set to be held.'
                                      .format(target))
    return ret


def unhold(name=None, pkgs=None, sources=None, **kwargs):  # pylint: disable=W0613
    '''
    Set package current in 'hold' state to install state,
    meaning it will be upgraded.

    name
        The name of the package, e.g., 'tmux'

        CLI Example:

        .. code-block:: bash

            salt '*' pkg.unhold <package name>

    pkgs
        A list of packages to hold. Must be passed as a python list.

        CLI Example:

        .. code-block:: bash

            salt '*' pkg.unhold pkgs='["foo", "bar"]'
    '''
    if not name and not pkgs and not sources:
        raise SaltInvocationError(
            'One of name, pkgs, or sources must be specified.'
        )
    if pkgs and sources:
        raise SaltInvocationError(
            'Only one of pkgs or sources can be specified.'
        )

    targets = []
    if pkgs:
        targets.extend(pkgs)
    elif sources:
        for source in sources:
            targets.append(next(iter(source)))
    else:
        targets.append(name)

    ret = {}
    for target in targets:
        if isinstance(target, dict):
            target = next(iter(target))

        ret[target] = {'name': target,
                       'changes': {},
                       'result': False,
                       'comment': ''}

        state = _get_state(target)
        if not state:
            ret[target]['comment'] = ('Package {0} does not have a state.'
                                      .format(target))
        elif state == 'hold':
            if 'test' in __opts__ and __opts__['test']:
                ret[target].update(result=None)
                ret['comment'] = ('Package {0} is set not to be held.'
                                  .format(target))
            else:
                result = _set_state(target, 'ok')
                ret[target].update(changes=result[target], result=True)
                ret[target]['comment'] = ('Package {0} is no longer being '
                                          'held.'.format(target))
        else:
            ret[target].update(result=True)
            ret[target]['comment'] = ('Package {0} is already set not to be '
                                      'held.'.format(target))
    return ret


def _get_state(pkg):
    '''
    View package state from the opkg database

    Return the state of pkg
    '''
    cmd = ['opkg', 'status']
    cmd.append(pkg)
    out = __salt__['cmd.run'](cmd, python_shell=False)
    state_flag = ''
    for line in salt.utils.itertools.split(out, '\n'):
        if line.startswith('Status'):
            _status, _state_want, state_flag, _state_status = line.split()

    return state_flag


def _set_state(pkg, state):
    '''
    Change package state on the opkg database

    The state can be any of:

     - hold
     - noprune
     - user
     - ok
     - installed
     - unpacked

    This command is commonly used to mark a specific package to be held from
    being upgraded, that is, to be kept at a certain version.

    Returns a dict containing the package name, and the new and old
    versions.
    '''
    ret = {}
    valid_states = ('hold', 'noprune', 'user', 'ok', 'installed', 'unpacked')
    if state not in valid_states:
        raise SaltInvocationError('Invalid state: {0}'.format(state))
    oldstate = _get_state(pkg)
    cmd = ['opkg', 'flag']
    cmd.append(state)
    cmd.append(pkg)
    _out = __salt__['cmd.run'](cmd, python_shell=False)

    # Missing return value check due to opkg issue 160
    ret[pkg] = {'old': oldstate,
                'new': state}
    return ret


def list_pkgs(versions_as_list=False, **kwargs):
    '''
    List the packages currently installed in a dict::

        {'<package_name>': '<version>'}

    CLI Example:

    .. code-block:: bash

        salt '*' pkg.list_pkgs
        salt '*' pkg.list_pkgs versions_as_list=True
    '''
    versions_as_list = salt.utils.data.is_true(versions_as_list)
    # not yet implemented or not applicable
    if any([salt.utils.data.is_true(kwargs.get(x))
            for x in ('removed', 'purge_desired')]):
        return {}

    if 'pkg.list_pkgs' in __context__:
        if versions_as_list:
            return __context__['pkg.list_pkgs']
        else:
            ret = copy.deepcopy(__context__['pkg.list_pkgs'])
            __salt__['pkg_resource.stringify'](ret)
            return ret

    cmd = ['opkg', 'list-installed']
    ret = {}
    out = __salt__['cmd.run'](cmd, output_loglevel='trace', python_shell=False)
    for line in salt.utils.itertools.split(out, '\n'):
        # This is a continuation of package description
        if not line or line[0] == ' ':
            continue

        # This contains package name, version, and description.
        # Extract the first two.
        pkg_name, pkg_version = line.split(' - ', 2)[:2]
        __salt__['pkg_resource.add_pkg'](ret, pkg_name, pkg_version)

    __salt__['pkg_resource.sort_pkglist'](ret)
    __context__['pkg.list_pkgs'] = copy.deepcopy(ret)
    if not versions_as_list:
        __salt__['pkg_resource.stringify'](ret)
    return ret


def list_upgrades(refresh=True, **kwargs):  # pylint: disable=unused-argument
    '''
    List all available package upgrades.

    CLI Example:

    .. code-block:: bash

        salt '*' pkg.list_upgrades
    '''
    ret = {}
    if salt.utils.data.is_true(refresh):
        refresh_db()

    cmd = ['opkg', 'list-upgradable']
    call = __salt__['cmd.run_all'](cmd,
                                   output_loglevel='trace',
                                   python_shell=False)

    if call['retcode'] != 0:
        comment = ''
        if 'stderr' in call:
            comment += call['stderr']
        if 'stdout' in call:
            comment += call['stdout']
        raise CommandExecutionError(comment)
    else:
        out = call['stdout']

    for line in out.splitlines():
        name, _oldversion, newversion = line.split(' - ')
        ret[name] = newversion

    return ret


def _convert_to_standard_attr(attr):
    '''
    Helper function for _process_info_installed_output()

    Converts an opkg attribute name to a standard attribute
    name which is used across 'pkg' modules.
    '''
    ret_attr = ATTR_MAP.get(attr, None)
    if ret_attr is None:
        # All others convert to lowercase
        return attr.lower()
    return ret_attr


def _process_info_installed_output(out, filter_attrs):
    '''
    Helper function for info_installed()

    Processes stdout output from a single invocation of
    'opkg status'.
    '''
    ret = {}
    name = None
    attrs = {}
    attr = None

    for line in salt.utils.itertools.split(out, '\n'):
        if line and line[0] == ' ':
            # This is a continuation of the last attr
            if filter_attrs is None or attr in filter_attrs:
                line = line.strip()
                if len(attrs[attr]):
                    # If attr is empty, don't add leading newline
                    attrs[attr] += '\n'
                attrs[attr] += line
            continue
        line = line.strip()
        if not line:
            # Separator between different packages
            if name:
                ret[name] = attrs
            name = None
            attrs = {}
            attr = None
            continue
        key, value = line.split(':', 1)
        value = value.lstrip()
        attr = _convert_to_standard_attr(key)
        if attr == 'name':
            name = value
        elif filter_attrs is None or attr in filter_attrs:
            attrs[attr] = value

    if name:
        ret[name] = attrs
    return ret


def info_installed(*names, **kwargs):
    '''
    Return the information of the named package(s), installed on the system.

    .. versionadded:: 2017.7.0

    :param names:
        Names of the packages to get information about. If none are specified,
        will return information for all installed packages.

    :param attr:
        Comma-separated package attributes. If no 'attr' is specified, all available attributes returned.

        Valid attributes are:
            arch, conffiles, conflicts, depends, description, filename, group,
            install_date_time_t, md5sum, packager, provides, recommends,
            replaces, size, source, suggests, url, version

    CLI example:

    .. code-block:: bash

        salt '*' pkg.info_installed
        salt '*' pkg.info_installed attr=version,packager
        salt '*' pkg.info_installed <package1>
        salt '*' pkg.info_installed <package1> <package2> <package3> ...
        salt '*' pkg.info_installed <package1> attr=version,packager
        salt '*' pkg.info_installed <package1> <package2> <package3> ... attr=version,packager
    '''
    attr = kwargs.pop('attr', None)
    if attr is None:
        filter_attrs = None
    elif isinstance(attr, six.string_types):
        filter_attrs = set(attr.split(','))
    else:
        filter_attrs = set(attr)

    ret = {}
    if names:
        # Specific list of names of installed packages
        for name in names:
            cmd = ['opkg', 'status', name]
            call = __salt__['cmd.run_all'](cmd,
                                           output_loglevel='trace',
                                           python_shell=False)
            if call['retcode'] != 0:
                comment = ''
                if call['stderr']:
                    comment += call['stderr']
                else:
                    comment += call['stdout']

                raise CommandExecutionError(comment)
            ret.update(_process_info_installed_output(call['stdout'], filter_attrs))
    else:
        # All installed packages
        cmd = ['opkg', 'status']
        call = __salt__['cmd.run_all'](cmd,
                                       output_loglevel='trace',
                                       python_shell=False)
        if call['retcode'] != 0:
            comment = ''
            if call['stderr']:
                comment += call['stderr']
            else:
                comment += call['stdout']

            raise CommandExecutionError(comment)
        ret.update(_process_info_installed_output(call['stdout'], filter_attrs))

    return ret


def upgrade_available(name, **kwargs):  # pylint: disable=unused-argument
    '''
    Check whether or not an upgrade is available for a given package

    CLI Example:

    .. code-block:: bash

        salt '*' pkg.upgrade_available <package name>
    '''
    return latest_version(name) != ''


def version_cmp(pkg1, pkg2, ignore_epoch=False, **kwargs):  # pylint: disable=unused-argument
    '''
    Do a cmp-style comparison on two packages. Return -1 if pkg1 < pkg2, 0 if
    pkg1 == pkg2, and 1 if pkg1 > pkg2. Return None if there was a problem
    making the comparison.

    ignore_epoch : False
        Set to ``True`` to ignore the epoch when comparing versions

        .. versionadded:: 2016.3.4

    CLI Example:

    .. code-block:: bash

        salt '*' pkg.version_cmp '0.2.4-0' '0.2.4.1-0'
    '''
    normalize = lambda x: six.text_type(x).split(':', 1)[-1] if ignore_epoch else six.text_type(x)
    pkg1 = normalize(pkg1)
    pkg2 = normalize(pkg2)

    output = __salt__['cmd.run_stdout'](['opkg', '--version'],
                                        output_loglevel='trace',
                                        python_shell=False)
    opkg_version = output.split(' ')[2].strip()
    if salt.utils.versions.LooseVersion(opkg_version) >= \
            salt.utils.versions.LooseVersion('0.3.4'):
        cmd_compare = ['opkg', 'compare-versions']
    elif salt.utils.path.which('opkg-compare-versions'):
        cmd_compare = ['opkg-compare-versions']
    else:
        log.warning('Unable to find a compare-versions utility installed. Either upgrade opkg to '
                    'version > 0.3.4 (preferred) or install the older opkg-compare-versions script.')
        return None

    for oper, ret in (("<<", -1), ("=", 0), (">>", 1)):
        cmd = cmd_compare[:]
        cmd.append(_cmd_quote(pkg1))
        cmd.append(oper)
        cmd.append(_cmd_quote(pkg2))
        retcode = __salt__['cmd.retcode'](cmd,
                                          output_loglevel='trace',
                                          ignore_retcode=True,
                                          python_shell=False)
        if retcode == 0:
            return ret
    return None


def list_repos(**kwargs):  # pylint: disable=unused-argument
    '''
    Lists all repos on ``/etc/opkg/*.conf``

    CLI Example:

    .. code-block:: bash

       salt '*' pkg.list_repos
    '''
    repos = {}
    regex = re.compile(REPO_REGEXP)
    for filename in os.listdir(OPKG_CONFDIR):
        if filename.endswith(".conf"):
            with salt.utils.files.fopen(os.path.join(OPKG_CONFDIR, filename)) as conf_file:
                for line in conf_file:
                    line = salt.utils.stringutils.to_unicode(line)
                    if regex.search(line):
                        repo = {}
                        if line.startswith('#'):
                            repo['enabled'] = False
                            line = line[1:]
                        else:
                            repo['enabled'] = True
                        cols = salt.utils.args.shlex_split(line.strip())
                        if cols[0] in 'src':
                            repo['compressed'] = False
                        else:
                            repo['compressed'] = True
                        repo['name'] = cols[1]
                        repo['uri'] = cols[2]
                        repo['file'] = os.path.join(OPKG_CONFDIR, filename)
                        # do not store duplicated uri's
                        if repo['uri'] not in repos:
                            repos[repo['uri']] = [repo]
    return repos


def get_repo(repo, **kwargs):  # pylint: disable=unused-argument
    '''
    Display a repo from the ``/etc/opkg/*.conf``

    CLI Examples:

    .. code-block:: bash

        salt '*' pkg.get_repo repo
    '''
    repos = list_repos()

    if repos:
        for source in six.itervalues(repos):
            for sub in source:
                if sub['name'] == repo:
                    return sub
    return {}


def _del_repo_from_file(repo, filepath):
    '''
    Remove a repo from filepath
    '''
    with salt.utils.files.fopen(filepath) as fhandle:
        output = []
        regex = re.compile(REPO_REGEXP)
        for line in fhandle:
            line = salt.utils.stringutils.to_unicode(line)
            if regex.search(line):
                if line.startswith('#'):
                    line = line[1:]
                cols = salt.utils.args.shlex_split(line.strip())
                if repo != cols[1]:
                    output.append(salt.utils.stringutils.to_str(line))
    with salt.utils.files.fopen(filepath, 'w') as fhandle:
        fhandle.writelines(output)


def _add_new_repo(repo, uri, compressed, enabled=True):
    '''
    Add a new repo entry
    '''
    repostr = '# ' if not enabled else ''
    repostr += 'src/gz ' if compressed else 'src '
    if ' ' in repo:
        repostr += '"' + repo + '" '
    else:
        repostr += repo + ' '
    repostr += uri + '\n'
    conffile = os.path.join(OPKG_CONFDIR, repo + '.conf')

    with salt.utils.files.fopen(conffile, 'a') as fhandle:
        fhandle.write(salt.utils.stringutils.to_str(repostr))


def _mod_repo_in_file(repo, repostr, filepath):
    '''
    Replace a repo entry in filepath with repostr
    '''
    with salt.utils.files.fopen(filepath) as fhandle:
        output = []
        for line in fhandle:
            cols = salt.utils.args.shlex_split(
                salt.utils.stringutils.to_unicode(line).strip()
            )
            if repo not in cols:
                output.append(line)
            else:
                output.append(salt.utils.stringutils.to_str(repostr + '\n'))
    with salt.utils.files.fopen(filepath, 'w') as fhandle:
        fhandle.writelines(output)


def del_repo(repo, **kwargs):  # pylint: disable=unused-argument
    '''
    Delete a repo from ``/etc/opkg/*.conf``

    If the file does not contain any other repo configuration, the file itself
    will be deleted.

    CLI Examples:

    .. code-block:: bash

        salt '*' pkg.del_repo repo
    '''
    refresh = salt.utils.data.is_true(kwargs.get('refresh', True))
    repos = list_repos()
    if repos:
        deleted_from = dict()
        for repository in repos:
            source = repos[repository][0]
            if source['name'] == repo:
                deleted_from[source['file']] = 0
                _del_repo_from_file(repo, source['file'])

        if deleted_from:
            ret = ''
            for repository in repos:
                source = repos[repository][0]
                if source['file'] in deleted_from:
                    deleted_from[source['file']] += 1
            for repo_file, count in six.iteritems(deleted_from):
                msg = 'Repo \'{0}\' has been removed from {1}.\n'
                if count == 1 and os.path.isfile(repo_file):
                    msg = ('File {1} containing repo \'{0}\' has been '
                           'removed.\n')
                    try:
                        os.remove(repo_file)
                    except OSError:
                        pass
<<<<<<< HEAD
                ret += msg.format(alias, repo_file)
            if refresh:
                refresh_db()
=======
                ret += msg.format(repo, repo_file)
            # explicit refresh after a repo is deleted
            refresh_db()
>>>>>>> 53228ae1
            return ret

    return "Repo {0} doesn't exist in the opkg repo lists".format(repo)


def mod_repo(repo, **kwargs):
    '''
    Modify one or more values for a repo.  If the repo does not exist, it will
    be created, so long as uri is defined.

    The following options are available to modify a repo definition:

    repo
        alias by which opkg refers to the repo.
    uri
        the URI to the repo.
    compressed
        defines (True or False) if the index file is compressed
    enabled
        enable or disable (True or False) repository
        but do not remove if disabled.
    refresh
        enable or disable (True or False) auto-refresh of the repositories

    CLI Examples:

    .. code-block:: bash

        salt '*' pkg.mod_repo repo uri=http://new/uri
        salt '*' pkg.mod_repo repo enabled=False
    '''
    repos = list_repos()
    found = False
    uri = ''
    if 'uri' in kwargs:
        uri = kwargs['uri']

    for repository in repos:
        source = repos[repository][0]
        if source['name'] == repo:
            found = True
            repostr = ''
            if 'enabled' in kwargs and not kwargs['enabled']:
                repostr += '# '
            if 'compressed' in kwargs:
                repostr += 'src/gz ' if kwargs['compressed'] else 'src'
            else:
                repostr += 'src/gz' if source['compressed'] else 'src'
            repo_alias = kwargs['alias'] if 'alias' in kwargs else repo
            if ' ' in repo_alias:
                repostr += ' "{0}"'.format(repo_alias)
            else:
                repostr += ' {0}'.format(repo_alias)
            repostr += ' {0}'.format(kwargs['uri'] if 'uri' in kwargs else source['uri'])
            _mod_repo_in_file(repo, repostr, source['file'])
        elif uri and source['uri'] == uri:
            raise CommandExecutionError(
                'Repository \'{0}\' already exists as \'{1}\'.'.format(uri, source['name']))

    if not found:
        # Need to add a new repo
        if 'uri' not in kwargs:
            raise CommandExecutionError(
                'Repository \'{0}\' not found and no URI passed to create one.'.format(repo))
        # If compressed is not defined, assume True
        compressed = kwargs['compressed'] if 'compressed' in kwargs else True
        # If enabled is not defined, assume True
        enabled = kwargs['enabled'] if 'enabled' in kwargs else True
        _add_new_repo(repo, kwargs['uri'], compressed, enabled)

    if 'refresh' in kwargs:
        refresh_db()


def file_list(*packages, **kwargs):  # pylint: disable=unused-argument
    '''
    List the files that belong to a package. Not specifying any packages will
    return a list of _every_ file on the system's package database (not
    generally recommended).

    CLI Examples:

    .. code-block:: bash

        salt '*' pkg.file_list httpd
        salt '*' pkg.file_list httpd postfix
        salt '*' pkg.file_list
    '''
    output = file_dict(*packages)
    files = []
    for package in list(output['packages'].values()):
        files.extend(package)
    return {'errors': output['errors'], 'files': files}


def file_dict(*packages, **kwargs):  # pylint: disable=unused-argument
    '''
    List the files that belong to a package, grouped by package. Not
    specifying any packages will return a list of _every_ file on the system's
    package database (not generally recommended).

    CLI Examples:

    .. code-block:: bash

        salt '*' pkg.file_list httpd
        salt '*' pkg.file_list httpd postfix
        salt '*' pkg.file_list
    '''
    errors = []
    ret = {}
    cmd_files = ['opkg', 'files']

    if not packages:
        packages = list(list_pkgs().keys())

    for package in packages:
        files = []
        cmd = cmd_files[:]
        cmd.append(package)
        out = __salt__['cmd.run_all'](cmd,
                                      output_loglevel='trace',
                                      python_shell=False)
        for line in out['stdout'].splitlines():
            if line.startswith('/'):
                files.append(line)
            elif line.startswith(' * '):
                errors.append(line[3:])
                break
            else:
                continue
        if files:
            ret[package] = files

    return {'errors': errors, 'packages': ret}


def owner(*paths, **kwargs):  # pylint: disable=unused-argument
    '''
    Return the name of the package that owns the file. Multiple file paths can
    be passed. Like :mod:`pkg.version <salt.modules.opkg.version`, if a single
    path is passed, a string will be returned, and if multiple paths are passed,
    a dictionary of file/package name pairs will be returned.

    If the file is not owned by a package, or is not present on the minion,
    then an empty string will be returned for that path.

    CLI Example:

        salt '*' pkg.owner /usr/bin/apachectl
        salt '*' pkg.owner /usr/bin/apachectl /usr/bin/basename
    '''
    if not paths:
        return ''
    ret = {}
    cmd_search = ['opkg', 'search']
    for path in paths:
        cmd = cmd_search[:]
        cmd.append(path)
        output = __salt__['cmd.run_stdout'](cmd,
                                            output_loglevel='trace',
                                            python_shell=False)
        if output:
            ret[path] = output.split(' - ')[0].strip()
        else:
            ret[path] = ''
    if len(ret) == 1:
        return next(six.itervalues(ret))
    return ret<|MERGE_RESOLUTION|>--- conflicted
+++ resolved
@@ -1179,15 +1179,9 @@
                         os.remove(repo_file)
                     except OSError:
                         pass
-<<<<<<< HEAD
                 ret += msg.format(alias, repo_file)
             if refresh:
                 refresh_db()
-=======
-                ret += msg.format(repo, repo_file)
-            # explicit refresh after a repo is deleted
-            refresh_db()
->>>>>>> 53228ae1
             return ret
 
     return "Repo {0} doesn't exist in the opkg repo lists".format(repo)
