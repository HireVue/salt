--- conflicted
+++ resolved
@@ -1531,8 +1531,6 @@
     return conn.show_firewall(firewall)
 
 
-<<<<<<< HEAD
-=======
 def list_l3_agent_hosting_routers(router, profile=None):
     '''
     List L3 agents hosting a router.
@@ -1568,7 +1566,6 @@
     return conn.list_agents()
 
 
->>>>>>> d8e1663e
 # The following is a list of functions that need to be incorporated in the
 # neutron module. This list should be updated as functions are added.
 #
