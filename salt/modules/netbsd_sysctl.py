--- conflicted
+++ resolved
@@ -110,7 +110,6 @@
     nlines = []
     edited = False
     value = str(value)
-<<<<<<< HEAD
 
     # create /etc/sysctl.conf if not present
     if not os.path.isfile(config):
@@ -119,8 +118,6 @@
         except (IOError, OSError):
             msg = 'Could not create {0}'
             raise CommandExecutionError(msg.format(config))
-=======
->>>>>>> 5ef3bf5e
 
     with salt.utils.fopen(config, 'r') as ifile:
         for line in ifile:
