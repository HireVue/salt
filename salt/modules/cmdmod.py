--- conflicted
+++ resolved
@@ -1408,13 +1408,9 @@
     with salt.utils.fopen(codefile, 'w+t') as fp_:
         fp_.write(code)
     cmd = [lang, codefile]
-<<<<<<< HEAD
-    stdout = run(cmd, cwd=cwd, python_shell=False)
-=======
     ret = run_all(cmd, cwd=cwd, python_shell=False)
->>>>>>> 7bbff8cc
     os.remove(codefile)
-    return stdout
+    return ret
 
 
 def tty(device, echo=None):
