--- conflicted
+++ resolved
@@ -17,14 +17,10 @@
 
 # Import Salt Testing Libs
 from tests.support.case import ShellCase
-from tests.support.helpers import flaky
-from tests.support.paths import TMP
-<<<<<<< HEAD
 from tests.support.helpers import flaky, expensiveTest
 from tests.support.mock import MagicMock, patch
-=======
+from tests.support.paths import TMP
 from tests.support.unit import skipIf
->>>>>>> b49eeca6
 
 # Import Salt Libs
 import salt.exceptions
@@ -97,7 +93,6 @@
         assert os.path.exists('/tmp/ewu-2016-12-13') is False
         assert code != 0
 
-<<<<<<< HEAD
     def test_orchestrate_state_and_function_failure(self):
         '''
         Ensure that returns from failed minions are in the changes dict where
@@ -150,9 +145,6 @@
             {'out': 'highstate', 'ret': {'minion': False}}
         )
 
-=======
-    @flaky
->>>>>>> b49eeca6
     def test_orchestrate_target_exists(self):
         '''
         test orchestration when target exists
@@ -178,7 +170,6 @@
             for item in out:
                 assert item in ret
 
-<<<<<<< HEAD
     def test_orchestrate_retcode(self):
         '''
         Test orchestration with nonzero retcode set in __context__
@@ -208,11 +199,7 @@
                        '      Result: False'):
             self.assertIn(result, ret)
 
-    def test_orchestrate_target_doesnt_exists(self):
-=======
-    @flaky
     def test_orchestrate_target_doesnt_exist(self):
->>>>>>> b49eeca6
         '''
         test orchestration when target doesn't exist
         while using multiple states
@@ -254,11 +241,7 @@
         while q.empty():
             self.run_salt('minion test.ping --static')
         out = q.get()
-<<<<<<< HEAD
-        self.assertIn(expect, six.text_type(out))
-=======
-        assert expect in str(out)
->>>>>>> b49eeca6
+        assert expect in six.text_type(out)
 
         server_thread.join()
 
